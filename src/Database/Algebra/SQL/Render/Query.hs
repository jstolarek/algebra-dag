--- conflicted
+++ resolved
@@ -262,6 +262,13 @@
     VEIn v q             -> parens $ renderRec compat v
                             <+> kw "IN"
                             <+> renderSubQuery compat q
+	VECase c t e		 ->
+	    text "CASE WHEN" <+> renderValueExpr compat c
+    	                 <+> text "THEN"
+    	                 <+> renderValueExpr compat t
+    	                 <+> text "ELSE"
+    	                 <+> renderValueExpr compat e
+    	                 <+> text "END"
 
 -- | Render a VEBaseTemplate specialized to a AdvancedExpr.
 renderAdvancedExprBase :: CompatMode -> AdvancedExprBase -> Doc
@@ -291,43 +298,9 @@
 renderAggregateFunction SQL99      AFAny   = kw "SOME"
 renderAggregateFunction MonetDB    AFAny   = kw "MAX"
 
-<<<<<<< HEAD
 renderColumnExpr :: CompatMode -> ColumnExpr -> Doc
 renderColumnExpr compat (CEBase e) = renderColumnExprBase compat e
 
-=======
-renderValueExpr :: CompatMode -> ValueExpr -> Doc
-renderValueExpr _ (VEValue v)            = renderValue v
-renderValueExpr _ (VEColumn n optPrefix) = renderOptPrefix optPrefix
-                                           <> text n
-renderValueExpr compat (VECast v ty)     = kw "CAST" <> parens castExpr
-  where castExpr = renderValueExpr compat v <+> kw "AS" <+> renderDataType ty
-
-renderValueExpr compat (VEBinApp f a b)  =
-    parens $ renderValueExpr compat a
-             <+> renderBinaryFunction f
-             <+> renderValueExpr compat b
-
-renderValueExpr compat (VEUnApp f a)     =
-    parens $ renderUnaryFunction f <> parens (renderValueExpr compat a)
-
-renderValueExpr compat (VENot a)         =
-    parens $ kw "NOT" <+> renderValueExpr compat a
-renderValueExpr compat (VEExists q)      = kw "EXISTS" <+> renderSubQuery compat q
-
-renderValueExpr compat (VEIn v q)        =
-    parens $ renderValueExpr compat v
-             <+> kw "IN"
-             <+> renderSubQuery compat q
->>>>>>> 1d5584a1
-
-renderValueExpr compat (VECase c t e)    =
-    text "CASE WHEN" <+> renderValueExpr compat c
-                     <+> text "THEN"
-                     <+> renderValueExpr compat t
-                     <+> text "ELSE"
-                     <+> renderValueExpr compat e
-                     <+> text "END"
 
 renderBinaryFunction :: BinaryFunction -> Doc
 renderBinaryFunction BFPlus         = op '+'
