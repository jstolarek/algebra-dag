--- conflicted
+++ resolved
@@ -30,7 +30,6 @@
 -- PARTITION BY clause, based on a simple heuristic. The main purpose is to
 -- eliminate single values, everything else is optional. This means that some
 -- expressions have no effect on the sort order but will still return 'True'.
-<<<<<<< HEAD
 affectsSortOrderValueExprTemplate :: (a -> Bool)
                                   -> Q.ValueExprTemplate a
                                   -> Bool
@@ -42,22 +41,11 @@
     Q.VEBinApp _ e1 e2 -> affectsSortOrderRec e1 || affectsSortOrderRec e2
     Q.VEUnApp _ e1     -> affectsSortOrderRec e1
     Q.VENot e1         -> affectsSortOrderRec e1
-=======
-affectsSortOrder :: Q.ValueExpr -> Bool
-affectsSortOrder expr = case expr of
-    -- A constant value won't affect the sort order.
-    Q.VEValue _        -> False
-    Q.VEColumn _ _     -> True
-    Q.VECast e1 _      -> affectsSortOrder e1
-    Q.VEBinApp _ e1 e2 -> affectsSortOrder e1 || affectsSortOrder e2
-    Q.VEUnApp _ e1     -> affectsSortOrder e1
-    Q.VECase c t e     -> affectsSortOrder c || affectsSortOrder t || affectsSortOrder e
-    Q.VENot e1         -> affectsSortOrder e1
->>>>>>> 1d5584a1
     -- We have no correlated queries (in open tiles), but in case we get some,
     -- this is the most flexible solution.
     Q.VEExists _       -> True
     Q.VEIn _ _         -> True
+	Q.VECase c t e     -> affectsSortOrder c || affectsSortOrder t || affectsSortOrder e
 
 affectsSortOrderCE :: Q.ColumnExpr -> Bool
 affectsSortOrderCE (Q.CEBase e) =
