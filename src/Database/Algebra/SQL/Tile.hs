--- conflicted
+++ resolved
@@ -561,7 +561,7 @@
 transformBinOp (A.SemiJoin cs) c0 c1          =
     transformExistsJoin cs c0 c1 id
 transformBinOp (A.AntiJoin cs) c0 c1          =
-    transformExistsJoin cs c0 c1 (Q.CEBase. Q.VENot)
+    transformExistsJoin cs c0 c1 (Q.CEBase . Q.VENot)
 transformBinOp (A.DisjUnion ()) c0 c1         =
     transformBinSetOp Q.SOUnionAll c0 c1
 transformBinOp (A.Difference ()) c0 c1        =
@@ -824,7 +824,6 @@
     A.All e  -> (Q.AFAll, Just e)
     A.Any e  -> (Q.AFAny, Just e)
 
-<<<<<<< HEAD
 translateExprValueExprTemplate :: (Maybe [Q.SelectColumn] -> A.Expr -> a)
                                -> (Q.ValueExprTemplate a -> a)
                                -> ([Q.SelectColumn] -> String -> a)
@@ -833,6 +832,11 @@
                                -> a
 translateExprValueExprTemplate rec wrap inline optSelectClause expr =
     case expr of
+        A.IfE c t e        ->
+            Q.VECase (rec optSelectClause c)
+                     (rec optSelectClause t)
+                     (rec optSelectClause e)
+                               
         A.BinAppE f e1 e2 ->
             wrap $ Q.VEBinApp (translateBinFun f)
                               (rec optSelectClause e1)
@@ -864,38 +868,6 @@
 
 translateExprAE :: Maybe [Q.SelectColumn] -> A.Expr -> Q.AdvancedExpr
 translateExprAE = translateExprValueExprTemplate translateExprAE Q.AEBase inlineAE
-=======
-translateExpr :: Maybe [Q.SelectColumn] -> A.Expr -> Q.ValueExpr
-translateExpr optSelectClause expr = case expr of
-    A.IfE c t e        ->
-        Q.VECase (translateExpr optSelectClause c)
-                 (translateExpr optSelectClause t)
-                 (translateExpr optSelectClause e)
-                               
-    A.BinAppE f e1 e2 ->
-        Q.VEBinApp (translateBinFun f)
-                   (translateExpr optSelectClause e1)
-                   $ translateExpr optSelectClause e2
-    A.UnAppE f e      ->
-        case f of
-            A.Not    -> Q.VENot tE
-            A.Cast t -> Q.VECast tE $ translateATy t
-            A.Sin    -> Q.VEUnApp Q.UFSin tE
-            A.Cos    -> Q.VEUnApp Q.UFCos tE
-            A.Tan    -> Q.VEUnApp Q.UFTan tE
-            A.ASin   -> Q.VEUnApp Q.UFASin tE
-            A.ACos   -> Q.VEUnApp Q.UFACos tE
-            A.ATan   -> Q.VEUnApp Q.UFATan tE
-            A.Sqrt   -> Q.VEUnApp Q.UFSqrt tE
-            A.Log    -> Q.VEUnApp Q.UFLog tE
-            A.Exp    -> Q.VEUnApp Q.UFExp tE
-
-      where tE = translateExpr optSelectClause e
-    A.ColE n          -> case optSelectClause of
-        Just s  -> inlineColumn s n
-        Nothing -> mkCol n
-    A.ConstE v        -> Q.VEValue $ translateAVal v
->>>>>>> 1d5584a1
 
 translateBinFun :: A.BinFun -> Q.BinaryFunction
 translateBinFun f = case f of
