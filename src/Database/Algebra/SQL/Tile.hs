{-# LANGUAGE DoAndIfThenElse #-}
{-# LANGUAGE TemplateHaskell #-}

module Database.Algebra.SQL.Tile
    ( TileTree (TileNode, ReferenceLeaf)
    , TileChildren
    , ExternalReference
    , InternalReference
    , DependencyList
    , TransformResult
    , transform
    , TADag
    ) where

-- TODO maybe split this file into the tile definition
--      and the transform things.
-- TODO embed closing tiles as subqueries (are there any sub queries which are
-- correlated?)? (reader?)
-- TODO isMultiReferenced special case: check for same parent !!

import           Control.Arrow                    (second)
import           Control.Monad                    (liftM)
import           Control.Monad.Trans.RWS.Strict
import qualified Data.DList                       as DL (DList, singleton)
import qualified Data.IntMap                      as IntMap
import           Data.Maybe
import qualified Data.Set as Set

import qualified Database.Algebra.Dag             as D
import qualified Database.Algebra.Dag.Common      as C
import           Database.Algebra.Impossible
import qualified Database.Algebra.Table.Lang      as A

<<<<<<< HEAD
import qualified Database.Algebra.SQL.Query       as Q
import           Database.Algebra.SQL.Termination
import Database.Algebra.SQL.Query.Util            (emptySelectStmt, mkSubQuery, mkPCol, affectsSortOrderAE, affectsSortOrderCE, affectsSortOrderEE)
=======
import qualified Database.Algebra.SQL.Query               as Q
import qualified Database.Algebra.SQL.Termination as T
import           Database.Algebra.SQL.Query.Util          (affectsSortOrderCE,
                                                           affectsSortOrderAE,
                                                           affectsSortOrderEE,
                                                           emptySelectStmt,
                                                           mkPCol, mkSubQuery)
>>>>>>> 00bcde9e

-- | A tile internal reference type.
type InternalReference = Q.ReferenceType

-- | The type used to reference table expressions outside of a tile.
type ExternalReference = Int

-- | Aliased tile children, where the first part is the alias used within the
-- 'Q.SelectStmt'.
type TileChildren = [(InternalReference, TileTree)]

-- | Defines the tile tree structure.
data TileTree = -- | A tile: The first argument determines which features the
                -- 'Q.SelectStmt' uses.
<<<<<<< HEAD
                TileNode FeatureSet Q.SelectStmt TileChildren
=======
                TileNode T.FeatureSet Q.SelectStmt TileChildren
>>>>>>> 00bcde9e
                -- | A reference pointing to another TileTree: The second
                -- argument specifies the columns of the referenced table
                -- expression.
              | ReferenceLeaf ExternalReference [String]

-- | Table algebra DAGs
type TADag = D.AlgebraDag A.TableAlgebra

-- | Association list (where dependencies should be ordered topologically).
type DependencyList = DL.DList (ExternalReference, TileTree)


-- | A combination of types which need to be modified state wise while
-- transforming:
--     * The processed nodes with multiple parents.
--
--     * The current state of the table id generator.
--
--     * The current state of the variable id generator.
--
data TransformState = TS
                    { multiParentNodes :: IntMap.IntMap ( ExternalReference
                                                        , [String]
                                                        )
                    , tableIdGen       :: ExternalReference
                    , aliasIdGen       :: Int
                    , varIdGen         :: InternalReference
                    }

-- | The initial state.
sInitial :: TransformState
sInitial = TS IntMap.empty 0 0 0

-- | Adds a new binding to the state.
sAddBinding :: C.AlgNode          -- ^ The key as a node with multiple parents.
            -> ( ExternalReference
               , [String]
               )                  -- ^ Name of the reference and its columns.
            -> TransformState
            -> TransformState
sAddBinding node t st =
    st { multiParentNodes = IntMap.insert node t $ multiParentNodes st}

-- | Tries to look up a binding for a node.
sLookupBinding :: C.AlgNode
               -> TransformState
               -> Maybe (ExternalReference, [String])
sLookupBinding n = IntMap.lookup n . multiParentNodes

-- | The transform monad is used for transforming from DAGs into the tile plan. It
-- contains:
--
--     * A reader for the DAG (since we only read from it)
--
--     * A writer for outputting the dependencies
--
--     * A state for generating fresh names and maintain the mapping of nodes
--
type TransformMonad = RWS TADag DependencyList TransformState

-- | A table expression id generator using the state within the
-- 'TransformMonad'.
generateTableId :: TransformMonad ExternalReference
generateTableId = do
    st <- get

    let tid = tableIdGen st

    put $ st { tableIdGen = succ tid }

    return tid

generateAliasName :: TransformMonad String
generateAliasName = do
    st <- get

    let aid = aliasIdGen st

    put $ st { aliasIdGen = succ aid }

    return $ 'a' : show aid

-- | A variable identifier generator.
generateVariableId :: TransformMonad InternalReference
generateVariableId = do
    st <- get

    let vid = varIdGen st

    put $ st { varIdGen = succ vid }

    return vid

-- | Unpack values (or run computation).
runTransformMonad :: TransformMonad a
                  -> TADag                      -- ^ The used DAG.
                  -> TransformState             -- ^ The inital state.
                  -> (a, DependencyList)
runTransformMonad = evalRWS

-- | Check if node has more than one parent.
isMultiReferenced :: C.AlgNode
                  -> TADag
                  -> Bool
isMultiReferenced n dag = case D.parents n dag of
    -- Has at least 2 parents.
    _:(_:_) -> True
    _       -> False

-- | Get the column schema of a 'TileNode'.
getSchemaTileTree :: TileTree -> [String]
getSchemaTileTree (ReferenceLeaf _ s) = s
getSchemaTileTree (TileNode _ body _) = getSchemaSelectStmt body

-- | Get the column schema of a 'Q.SelectStmt'.
getSchemaSelectStmt :: Q.SelectStmt -> [String]
getSchemaSelectStmt s = map Q.sName $ Q.selectClause s

-- | The result of the 'transform' function.
type TransformResult = ([TileTree], DependencyList)

-- | Transform a 'TADag', while swapping out repeatedly used sub expressions
-- (nodes with more than one parent).
-- A 'TADag' can have multiple root nodes, and therefore the function returns a
-- list of root tiles and their dependencies.
transform :: TADag -> TransformResult
transform dag = runTransformMonad result dag sInitial
  where rootNodes = D.rootNodes dag
        result    = mapM transformNode rootNodes

-- | This function basically checks for already referenced nodes with more than
-- one parent, returning a reference to already computed 'TileTree's.
transformNode :: C.AlgNode -> TransformMonad TileTree
transformNode n = do

    op <- asks $ D.operator n

    -- allowBranch indicates whether multi reference nodes shall be split
    -- for this operator, resulting in multiple equal branches. (Treeify)
    let (allowBranch, transformOp) = case op of
                                   -- Ignore branching for nullary operators.
            (C.NullaryOp nop)   -> (False, transformNullaryOp nop)
            (C.UnOp uop c)      -> (True, transformUnOp uop c)
            (C.BinOp bop c0 c1) -> (True, transformBinOp bop c0 c1)
            (C.TerOp () _ _ _)  -> $impossible

    multiRef <- asks $ isMultiReferenced n

    if allowBranch && multiRef
    then do
        -- Lookup whether there exists a binding for the node in the current
        -- state.
        possibleBinding <- gets $ sLookupBinding n

        case possibleBinding of
            -- If so, just return it.
            Just (b, s) -> return $ ReferenceLeaf b s
            -- Otherwise add it.
            Nothing     -> do

                resultingTile <- transformOp

                -- Generate a name for the sub tree.
                tableId <- generateTableId

                -- Add the tree to the writer.
                tell $ DL.singleton (tableId, resultingTile)

                let schema = getSchemaTileTree resultingTile

                -- Add binding for this node (to prevent recalculation).
                modify $ sAddBinding n (tableId, schema)

                return $ ReferenceLeaf tableId schema
    else transformOp


transformNullaryOp :: A.NullOp -> TransformMonad TileTree
transformNullaryOp (A.LitTable [] schema) = do
    alias <- generateAliasName

    let sFun n   = Q.SCAlias (Q.EEBase $ mkPCol alias n) n
        sClause  = map (sFun . fst) schema
        castedNull ty = Q.CEBase $ Q.VECast (Q.CEBase $ Q.VEValue Q.VNull)
                                            (translateATy ty)
        fLiteral = Q.FPAlias (Q.FESubQuery $ Q.VQLiteral [map (castedNull . snd) schema])
                             alias
                             $ Just $ map fst schema

    return $ TileNode
<<<<<<< HEAD
             (projectF <> filterF <> tableF)
=======
             (Set.fromList [T.FProjection, T.FFilter, T.FTable])
>>>>>>> 00bcde9e
             emptySelectStmt
             { Q.selectClause = sClause
             , Q.fromClause = [fLiteral]
             , Q.whereClause = [Q.CEBase . Q.VEValue $ Q.VBoolean False]
             }
             []
transformNullaryOp (A.LitTable tuples schema) = do
    alias <- generateAliasName

    let sFun n   = Q.SCAlias (Q.EEBase $ mkPCol alias n) n
        sClause  = map (sFun . fst) schema
        fLiteral = Q.FPAlias (Q.FESubQuery $ Q.VQLiteral $ map tMap tuples)
                             alias
                             $ Just $ map fst schema

    return $ TileNode
<<<<<<< HEAD
             (projectF <> tableF)
=======
             (Set.fromList [T.FProjection, T.FTable])
>>>>>>> 00bcde9e
             emptySelectStmt
             { Q.selectClause = sClause
             , Q.fromClause = [fLiteral]
             }
             []
<<<<<<< HEAD
  where tMap = map $ Q.CEBase . Q.VEValue . translateAVal

transformNullaryOp (A.TableRef (name, info, _))   = do
    alias <- generateAliasName

=======
  where tMap = map $ Q.CEBase . Q.VEValue . translateAVal 

transformNullaryOp (A.TableRef (name, info, _))   = do
    alias <- generateAliasName
    
>>>>>>> 00bcde9e
    let f (n, _) = Q.SCAlias (Q.EEBase $ mkPCol alias n) n
        body     =
            emptySelectStmt
            { -- Map the columns of the table reference to the given
              -- column names.
              Q.selectClause = map f info
            , Q.fromClause =
                    [ Q.FPAlias (Q.FETableReference name)
                                alias
                                -- Map to old column name.
                                $ Just $ map fst info
                    ]
            }

<<<<<<< HEAD
    return $ TileNode (projectF <> tableF) body []
=======
    return $ TileNode (Set.fromList [T.FProjection, T.FTable]) body []
>>>>>>> 00bcde9e


-- | Abstraction for rank operators.
transformUnOpRank :: -- ExtendedExpr constructor.
                     ([Q.WindowOrderExpr] -> Q.ExtendedExpr)
                  -> (String, [A.SortAttr])
                  -> C.AlgNode
                  -> TransformMonad TileTree
transformUnOpRank rankConstructor (name, sortList) =
<<<<<<< HEAD
    attachColFunUnOp colFun $ projectF <> windowFunctionF
=======
    attachColFunUnOp colFun
                     $ Set.fromList [ T.FProjection
                                  , T.FWindowFunction
                                  ]
>>>>>>> 00bcde9e
  where
    colFun sClause = Q.SCAlias
                     ( rankConstructor $ asWindowOrderExprList
                                         sClause
                                         sortList
                     )
                     name

transformUnOp :: A.UnOp -> C.AlgNode -> TransformMonad TileTree
transformUnOp (A.Serialize (mDescr, pos, payloadCols)) c = do

    (childFeatures, select, children) <-
        transformTerminated c opFeatures

    let sClause              = Q.selectClause select
        inline               = inlineEE sClause
        project (col, alias) = Q.SCAlias (inline col) alias
        itemi i              = "item" ++ show i
        payloadProjs         =
            zipWith (\(A.PayloadCol col) i -> Q.SCAlias (inline col) (itemi i))
                    payloadCols
                    [1..]

    return $ TileNode
<<<<<<< HEAD
             (childFeatures <> opFeatures)
=======
             (Set.union childFeatures opFeatures)
>>>>>>> 00bcde9e
             select
             { Q.selectClause = map project (descrProjList ++ posProjList)
                                ++ payloadProjs
             , -- Order by optional columns. Remove constant column expressions,
               -- since SQL99 defines different semantics.
               Q.orderByClause =
                   map (flip Q.OE Q.Ascending)
                       $ descrColAdder . filter affectsSortOrderEE
                         $ map (inlineEE sClause) posOrderList
             }
             children
  where
<<<<<<< HEAD
    opFeatures                     = projectF <> orderingF
=======
    opFeatures                     = Set.fromList [T.FProjection, T.FOrdering]
>>>>>>> 00bcde9e
    (descrColAdder, descrProjList) = case mDescr of
        Nothing               -> (id, [])
        -- Project and sort. Since descr gets added as new alias we can use it
        -- in the ORDER BY clause.
<<<<<<< HEAD
        Just (A.DescrCol col) -> ( (:) $ Q.EEBase $ mkCol "descr"
=======
        Just (A.DescrCol col) -> ( (:) $ Q.EEBase $ Q.VEColumn "descr" Nothing
>>>>>>> 00bcde9e
                                 , [(col, "descr")]
                                 )

    (posOrderList, posProjList)     = case pos of
        A.NoPos       -> ([], [])
        -- Sort and project.
        A.AbsPos col  -> (["pos"], [(col, "pos")])
        -- Sort but do not project. It is not necessary because
        -- relative positions are not needed to reconstruct nested
        -- results.
        A.RelPos cols -> (cols, [])

transformUnOp (A.RowNum (name, sortList, optPart)) c =
    attachColFunUnOp colFun
<<<<<<< HEAD
                     (projectF <> windowFunctionF)
=======
                     (Set.fromList [T.FProjection, T.FWindowFunction])
>>>>>>> 00bcde9e
                     c
  where colFun sClause = Q.SCAlias rowNumExpr name
          where rowNumExpr = Q.EERowNum
                             (liftM (inlineAE sClause) optPart)
                             $ asWindowOrderExprList sClause sortList

transformUnOp (A.RowRank inf) c = transformUnOpRank Q.EEDenseRank inf c
transformUnOp (A.Rank inf) c = transformUnOpRank Q.EERank inf c
transformUnOp (A.Project projList) c = do
<<<<<<< HEAD
    
=======
>>>>>>> 00bcde9e
    (childFeatures, select, children) <-
        transformTerminated c opFeatures

    let sClause  = Q.selectClause select
        -- Inlining is obligatory here, since we possibly eliminate referenced
        -- columns. ('translateExpr' inlines columns.)
<<<<<<< HEAD
        translateAlias :: (A.AttrName, A.Expr) -> Q.SelectColumn
        translateAlias (col, expr) = Q.SCAlias translatedExpr col
          where translatedExpr = translateExprEE (Just sClause) expr

    return $ TileNode
             (opFeatures <> childFeatures)
=======
        f (n, e) = Q.SCAlias tE n
          where tE = translateExprEE (Just sClause) e

    return $ TileNode
             (Set.union opFeatures childFeatures)
>>>>>>> 00bcde9e
             -- Replace the select clause with the projection list.
             select { Q.selectClause = map translateAlias projList }
             -- But use the old children.
             children
  where
<<<<<<< HEAD
    opFeatures = projectF
=======
    opFeatures = Set.singleton T.FProjection
>>>>>>> 00bcde9e


transformUnOp (A.Select expr) c = do

    (childFeatures, select, children) <-
        transformTerminated c opFeatures
    
    return $ TileNode
<<<<<<< HEAD
             (opFeatures <> childFeatures)
=======
             (Set.union opFeatures childFeatures)
>>>>>>> 00bcde9e
             ( appendToWhere ( translateExprCE
                               (Just $ Q.selectClause select)
                               expr
                             )
               select
             )
             children
  where
<<<<<<< HEAD
    opFeatures = filterF
=======
    opFeatures = Set.singleton T.FFilter
>>>>>>> 00bcde9e

transformUnOp (A.Distinct ()) c = do

    (childFeatures, select, children) <-
        transformTerminated c opFeatures

    -- Keep everything but set distinct.
<<<<<<< HEAD
    return $ TileNode (opFeatures <> childFeatures)
                      select { Q.distinct = True }
                      children
  where
    opFeatures = dupElimF
transformUnOp (A.Aggr (aggrs, partExprMapping)) c = do

    (childFeatures, select, children) <-
        transformTerminated c opFeatures
    
    let sClause           = Q.selectClause select
        translateE        = translateExprCE $ Just sClause
        maybeTranslateE   = liftM translateE
        -- Inlining here is obligatory, since we could eliminate referenced
        -- columns. (This is similar to projection.)
        aggrToEE (a, n)   = 
=======
    return $ TileNode (Set.union opFeatures childFeatures)
                      select { Q.distinct = True }
                      children
  where
    opFeatures = Set.singleton T.FDupElim
transformUnOp (A.Aggr (aggrs, partExprMapping)) c = do
    (childFeatures, select, children) <-
        transformTerminated c opFeatures
    
    let sClause          = Q.selectClause select
        translateE       = translateExprCE $ Just sClause
        maybeTranslateE  = liftM translateE
        -- Inlining here is obligatory, since we could eliminate referenced
        -- columns. (This is similar to projection.)
        aggrToEE (a, n)  = 
>>>>>>> 00bcde9e
            Q.SCAlias ( let (fun, optExpr) = translateAggrType a
                        in Q.EEAggrExpr
                           $ Q.AEAggregate (maybeTranslateE optExpr)
                                           fun
                      )
                      n
<<<<<<< HEAD

        partColumnExprs   = map (second translateE) partExprMapping
        partExtendedExprs = map (second $ translateExprEE $ Just sClause)
                            partExprMapping


=======

        partColumnExprs  = map (second translateE) partExprMapping
        partExtendedExpr = map (second $ translateExprEE $ Just sClause)
                           partExprMapping


>>>>>>> 00bcde9e
        wrapSCAlias (name, extendedExpr)
                        =
            Q.SCAlias extendedExpr name

    return $ TileNode
<<<<<<< HEAD
             (childFeatures <> opFeatures)
             select
             { Q.selectClause =
                   map wrapSCAlias partExtendedExprs ++ map aggrToEE aggrs
=======
             (Set.union childFeatures opFeatures)
             select
             { Q.selectClause =
                   map wrapSCAlias partExtendedExpr ++ map aggrToEE aggrs
>>>>>>> 00bcde9e
             , -- Since SQL treats numbers in the group by clause as column
               -- indices, filter them out. (They do not change the semantics
               -- anyway.)
               Q.groupByClause =
                   filter affectsSortOrderCE $ map snd partColumnExprs
             }
             children
  where
<<<<<<< HEAD
    opFeatures = projectF <> aggrAndGroupingF
=======
    opFeatures = Set.fromList [T.FProjection, T.FAggrAndGrouping]
>>>>>>> 00bcde9e

-- | Generates a new 'TileTree' by attaching a column, generated by a function
-- taking the select clause.
attachColFunUnOp :: ([Q.SelectColumn] -> Q.SelectColumn)
<<<<<<< HEAD
                 -> FeatureSet
=======
                 -> T.FeatureSet
>>>>>>> 00bcde9e
                 -> C.AlgNode
                 -> TransformMonad TileTree
attachColFunUnOp colFun opFeatures c = do

    (childFeatures, select, children) <-
        transformTerminated c opFeatures

    let sClause = Q.selectClause select
    return $ TileNode
<<<<<<< HEAD
             (opFeatures <> childFeatures)
=======
             (Set.union opFeatures childFeatures)
>>>>>>> 00bcde9e
             -- Attach a column to the select clause generated by the given
             -- function.
             select { Q.selectClause = colFun sClause : sClause }
             children

-- | Abstracts over binary set operation operators.
transformBinSetOp :: Q.SetOperation
                  -> C.AlgNode
                  -> C.AlgNode
                  -> TransformMonad TileTree
transformBinSetOp setOp c0 c1 = do

    -- Use one tile to get the schema information.
<<<<<<< HEAD
    (_, select0, children0) <- transformTerminated c0 noneF
    (_, select1, children1) <- transformTerminated c1 noneF
=======
    (_, select0, children0) <- transformTerminated c0 Set.empty
    (_, select1, children1) <- transformTerminated c1 Set.empty
>>>>>>> 00bcde9e

    alias <- generateAliasName

    -- Take the schema of the first one, but could also be from the second one,
    -- since we assume they are equal.
    let schema = getSchemaSelectStmt select0

    return $ TileNode opFeatures
                      emptySelectStmt
                      { Q.selectClause =
                            columnsFromSchema alias schema
                      , Q.fromClause =
                            [ Q.FPAlias ( Q.FESubQuery
                                          $ Q.VQBinarySetOperation
                                            (Q.VQSelect select0)
                                            (Q.VQSelect select1)
                                            setOp
                                        )
                                        alias
                                        $ Just schema
                            ]
                      }
                      $ children0 ++ children1
  where
<<<<<<< HEAD
    opFeatures = projectF <> tableF
=======
    opFeatures = Set.fromList [T.FProjection, T.FTable]
>>>>>>> 00bcde9e


-- | Perform a cross join between two nodes.
transformBinCrossJoin :: C.AlgNode
                      -> C.AlgNode
<<<<<<< HEAD
                      -> TransformMonad ( FeatureSet
=======
                      -> TransformMonad ( T.FeatureSet
>>>>>>> 00bcde9e
                                        , Q.SelectStmt
                                        , TileChildren
                                        )
transformBinCrossJoin c0 c1 = do

    (childFeatures0, select0, children0) <-
        transformTerminated c0 opFeatures
    (childFeatures1, select1, children1) <-
        transformTerminated c1 opFeatures

    -- We can simply concatenate everything, because all things are prefixed and
    -- cross join is associative.
<<<<<<< HEAD
    return ( mconcat [childFeatures0, childFeatures1, opFeatures]
=======
    return ( Set.unions [childFeatures0, childFeatures1, opFeatures]
>>>>>>> 00bcde9e
           , emptySelectStmt
             { Q.selectClause =
                   Q.selectClause select0 ++ Q.selectClause select1
             , Q.fromClause =
                   Q.fromClause select0 ++ Q.fromClause select1
             , Q.whereClause = Q.whereClause select0
                               ++ Q.whereClause select1
             }
           , children0 ++ children1
           )
  where
<<<<<<< HEAD
    opFeatures = projectF <> tableF <> filterF
=======
    opFeatures = Set.fromList [T.FProjection, T.FTable, T.FFilter]
>>>>>>> 00bcde9e

transformBinOp :: A.BinOp
               -> C.AlgNode
               -> C.AlgNode
               -> TransformMonad TileTree
transformBinOp (A.Cross ()) c0 c1 = do
    (f, s, c) <- transformBinCrossJoin c0 c1
    return $ TileNode f s c

transformBinOp (A.EqJoin (lName, rName)) c0 c1 = do

    (childrenFeatures, select, children) <- transformBinCrossJoin c0 c1

    let sClause = Q.selectClause select
        cond    = Q.CEBase $ Q.VEBinApp Q.BFEqual (inlineCE sClause lName)
                                                  $ inlineCE sClause rName

<<<<<<< HEAD
    -- 'transformBinCrossJoin' already has the 'filterF' feature.
=======
    -- 'transformBinCrossJoin' already has the 'T.FFilter' feature.
>>>>>>> 00bcde9e
    return $ TileNode childrenFeatures (appendToWhere cond select) children


transformBinOp (A.ThetaJoin conditions) c0 c1  = do

    (childrenFeatures, select, children) <- transformBinCrossJoin c0 c1

    -- Is there at least one join conditon?
    if null conditions
<<<<<<< HEAD
    -- TODO FFilter not used, but added to features
=======
    -- TODO T.FFilter not used, but added to features
>>>>>>> 00bcde9e
    then return $ TileNode childrenFeatures select children
    else do

        let sClause = Q.selectClause select
            conds   = map f conditions
<<<<<<< HEAD
            f       = translateJoinCond sClause sClause
=======
            f       = translateInlinedJoinCond sClause sClause
>>>>>>> 00bcde9e

        return $ TileNode childrenFeatures
                          (appendAllToWhere conds select)
                          children

transformBinOp (A.SemiJoin cs) c0 c1          =
    transformExistsJoin cs c0 c1 id
transformBinOp (A.AntiJoin cs) c0 c1          =
    transformExistsJoin cs c0 c1 (Q.CEBase . Q.VENot)
transformBinOp (A.DisjUnion ()) c0 c1         =
    transformBinSetOp Q.SOUnionAll c0 c1
transformBinOp (A.Difference ()) c0 c1        =
    transformBinSetOp Q.SOExceptAll c0 c1

transformExistsJoin :: A.SemInfJoin
                    -> C.AlgNode 
                    -> C.AlgNode
<<<<<<< HEAD
=======
                    -> C.AlgNode
>>>>>>> 00bcde9e
                    -> (Q.ColumnExpr -> Q.ColumnExpr)
                    -> TransformMonad TileTree
transformExistsJoin conditions c0 c1 existsWrapF = do

    (childFeatures0, select0, children0) <-
        transformTerminated c0 opFeatures

    -- Ignore operator features, since it will be nested and therefore
    -- terminated.
<<<<<<< HEAD
    (_, select1, children1) <- transformTerminated c1 noneF

    let newFeatures = opFeatures <> childFeatures0
=======
    (_, select1, children1) <- transformTerminated c1 Set.empty

    let newFeatures = Set.union opFeatures childFeatures0
>>>>>>> 00bcde9e
        newChildren = children0 ++ children1
        ctor s      = TileNode newFeatures s newChildren
    
    case result of
        (Nothing, _)               -> do
            -- TODO in case we do not have merge conditions we can simply use
            -- the unmergeable but less nested select stmt on the right side

            let outerCond   = existsWrapF
                              . Q.CEBase
                              . Q.VEExists
                              $ Q.VQSelect innerSelect
                innerSelect = appendAllToWhere innerConds select1
                innerConds  = map f conditions
<<<<<<< HEAD
                f           = translateJoinCond (Q.selectClause select0)
                                                $ Q.selectClause select1
=======
                f           = translateInlinedJoinCond (Q.selectClause select0)
                                                       $ Q.selectClause select1
>>>>>>> 00bcde9e

            return $ ctor (appendToWhere outerCond select0)
        (Just (l, r), conditions') -> do
           
            let -- Embedd the right query into the where clause of the left one.
                leftCond    =
<<<<<<< HEAD
                    existsWrapF $ Q.CEBase
                                  $ Q.VEIn (translateExprCE (Just lSClause) l)
                                           $ Q.VQSelect rightSelect
=======
                    existsWrapF $ Q.CEBase $ Q.VEIn (inlineCE lSClause l)
                                                    $ Q.VQSelect rightSelect
>>>>>>> 00bcde9e
                -- Embedd all conditions in the right select, and set select
                -- clause to the right part of the equal join condition.
                rightSelect = appendAllToWhere innerConds select1
                              { Q.selectClause = [rightSCol] }
                innerConds  = map f conditions'
<<<<<<< HEAD
                f           = translateJoinCond lSClause rSClause
                rightSCol   = Q.SCAlias (translateExprEE (Just rSClause) r)
                                        "rightCond"
=======
                f           = translateInlinedJoinCond lSClause rSClause
                rightSCol   = Q.SCAlias (inlineEE rSClause r) r
>>>>>>> 00bcde9e
                lSClause    = Q.selectClause select0
                rSClause    = Q.selectClause select1

            return $ ctor (appendToWhere leftCond select0)
  where
    result                                = foldr tryIn (Nothing, []) conditions
    -- Tries to extract a join condition for usage in the IN sql construct.
    tryIn c (Just eqCols, r)              = (Just eqCols, c:r)
    tryIn c@(left, right, j) (Nothing, r) = case j of
        A.EqJ -> (Just (left, right), r)
        _     -> (Nothing, c:r)
<<<<<<< HEAD
    opFeatures                            = filterF

-- | Terminates a SQL fragment when suggested. Returns the resulting
-- 'FeatureSet' of the child, the 'Q.SelectStmt' and its children.
transformTerminated :: C.AlgNode
                    -> FeatureSet
                    -> TransformMonad (FeatureSet, Q.SelectStmt, TileChildren)
=======
    opFeatures                            = Set.singleton T.FFilter

-- | Terminates a SQL fragment when suggested. Returns the resulting
-- 'T.FeatureSet' of the child, the 'Q.SelectStmt' and its children.
transformTerminated :: C.AlgNode
                    -> T.FeatureSet
                    -> TransformMonad (T.FeatureSet, Q.SelectStmt, TileChildren)
>>>>>>> 00bcde9e
transformTerminated n topFs = do
    tile <- transformNode n
    
    case tile of
        TileNode bottomFs body children ->
<<<<<<< HEAD
            if topFs `terminatesOver` bottomFs
=======
            if T.terminates topFs bottomFs
>>>>>>> 00bcde9e
            then do
               alias <- generateAliasName

               let schema = getSchemaSelectStmt body

<<<<<<< HEAD
               return ( projectF <> tableF
=======
               return ( Set.fromList [T.FProjection, T.FTable]
>>>>>>> 00bcde9e
                      , emptySelectStmt
                        { Q.selectClause =
                              columnsFromSchema alias schema
                        , Q.fromClause =
                              [mkSubQuery body alias $ Just schema]
                        }
                      , children
                      )
            else return (bottomFs, body, children)
        ReferenceLeaf r s               -> do
            (sel, cs) <- embedExternalReference r s
<<<<<<< HEAD
            return (projectF <> tableF, sel, cs)
=======
            return (Set.fromList [T.FProjection, T.FTable], sel, cs)
>>>>>>> 00bcde9e

---- | Transform a vertex and return it as a mergeable select statement.
--transformAsOpenSelectStmt :: C.AlgNode
--                          -> TransformMonad (Q.SelectStmt, TileChildren) 
--transformAsOpenSelectStmt n = do
--    tile <- transformNode n
--    tileToOpenSelectStmt tile
--
---- | Transform a vertex and return it as a select statement, without regard to
---- mergability.
--transformAsSelectStmt :: C.AlgNode
--                      -> TransformMonad (Q.SelectStmt, TileChildren)
--transformAsSelectStmt n = do
--    tile <- transformNode n
--    tileToSelectStmt tile
--
---- | Converts a 'TileTree' into a select statement, inlines if possible.
---- Select statements produced by this function are mergeable, which means they
---- contain at most a select, from and where clause and have distinct set to
---- tile.
--tileToOpenSelectStmt :: TileTree
--                     -- The resulting 'SelectStmt' and used children (if the
--                     -- 'TileTree' could not be inlined or had children itself).
--                     -> TransformMonad (Q.SelectStmt, TileChildren)
--tileToOpenSelectStmt t = case t of
--    -- The only thing we are able to merge.
--    TileNode True body children  -> return (body, children)
--    -- Embed as sub query.
--    TileNode False body children -> do
--        alias <- generateAliasName
--
--        let schema = getSchemaSelectStmt body
--
--        return ( emptySelectStmt
--                 { Q.selectClause =
--                       columnsFromSchema alias schema
--                 , Q.fromClause =
--                       [mkSubQuery body alias $ Just schema]
--                 }
--               , children
--               )
--    -- Asign name and produce a 'SelectStmt' which uses it. (Let the
--    -- materialization strategy handle it.)
--    ReferenceLeaf r s            -> embedExternalReference r s
--
--tileToSelectStmt :: TileTree
--                 -> TransformMonad (Q.SelectStmt, TileChildren)
--tileToSelectStmt t = case t of
--    TileNode _ body children -> return (body, children)
--    ReferenceLeaf r s        -> embedExternalReference r s

-- | Embeds an external reference into a 'Q.SelectStmt'.
embedExternalReference :: ExternalReference
                       -> [String]
                       -> TransformMonad (Q.SelectStmt, TileChildren)
embedExternalReference extRef schema = do

        alias <- generateAliasName
        varId <- generateVariableId

        return ( emptySelectStmt
                   -- Use the schema to construct the select clause.
                 { Q.selectClause =
                       columnsFromSchema alias schema
                 , Q.fromClause =
                       [mkFromPartVar varId alias $ Just schema]
                 }
               , [(varId, ReferenceLeaf extRef schema)]
               )

-- | Generate a select clause with column names from a schema and a prefix.
columnsFromSchema :: String -> [String] -> [Q.SelectColumn]
columnsFromSchema p = map (asSelectColumn p)

-- | Creates 'Q.SelectColumn' which points at a prefixed column with the same
-- name.
asSelectColumn :: String
               -> String
               -> Q.SelectColumn
asSelectColumn prefix columnName =
    Q.SCAlias (Q.EEBase $ mkPCol prefix columnName) columnName

<<<<<<< HEAD
=======
translateInlinedJoinCond :: [Q.SelectColumn] -- ^ Left select clause.
                         -> [Q.SelectColumn] -- ^ Right select clause.
                         -> (A.LeftAttrName, A.RightAttrName, A.JoinRel)
                         -> Q.ColumnExpr
translateInlinedJoinCond lSClause rSClause j =
    translateJoinCond j (inlineCE lSClause) (inlineCE rSClause)

>>>>>>> 00bcde9e
-- Translates a '[A.SortAttr]' into a '[Q.WindowOrderExpr]'. Column names will
-- be inlined as a 'Q.AggrExpr', constant ones will be discarded.
asWindowOrderExprList :: [Q.SelectColumn]
                      -> [A.SortAttr]
                      -> [Q.WindowOrderExpr]
asWindowOrderExprList sClause si =
    filter (affectsSortOrderAE . Q.woExpr)
           $ translateSortInf si (inlineAE sClause)

-- | Search the select clause for a specific column definition and return it as
-- 'Q.ColumnExpr'.
inlineCE :: [Q.SelectColumn]
<<<<<<< HEAD
         -> String
         -> Q.ColumnExpr
inlineCE sClause col =
    fromMaybe (Q.CEBase $ Q.VEColumn col Nothing)
              $ convertEEtoCE $ inlineEE sClause col


-- | Search the select clause for a specific column definition and return it as
-- 'Q.AggrExpr'.
inlineAE :: [Q.SelectColumn]
         -> String
=======
         -> String
         -> Q.ColumnExpr
inlineCE sClause col =
    fromMaybe (Q.CEBase $ Q.VEColumn col Nothing)
              $ convertEEtoCE $ inlineEE sClause col


-- | Search the select clause for a specific column definition and return it as
-- 'Q.AggrExpr'.
inlineAE :: [Q.SelectColumn]
         -> String
>>>>>>> 00bcde9e
         -> Q.AggrExpr
inlineAE sClause col =
    fromMaybe (Q.AEBase $ Q.VEColumn col Nothing)
              $ convertEEtoAE $ inlineEE sClause col

-- | Search the select clause for a specific column definition and return it as
-- 'Q.ExtendedExpr'.
inlineEE :: [Q.SelectColumn]
         -> String
         -> Q.ExtendedExpr
inlineEE sClause col =
    fromMaybe (Q.EEBase $ mkCol col) $ foldr f Nothing sClause
  where
    f (Q.SCAlias ae a) r = if col == a then return ae
                                       else r

-- | Generic base converter for the value expression template. Since types do
-- not have equal functionality, conversion can fail.
convertEEBaseTemplate :: (Q.ExtendedExpr -> Maybe a)
                      -> Q.ExtendedExprBase
                      -> Maybe (Q.ValueExprTemplate a)
convertEEBaseTemplate convertEEBaseRec eeb = case eeb of
    Q.VEValue v             -> return $ Q.VEValue v
    Q.VEColumn n p          -> return $ Q.VEColumn n p
    Q.VECast rec t          -> do
        e <- convertEEBaseRec rec
        return $ Q.VECast e t

    Q.VEBinApp f lrec rrec  -> do
        l <- convertEEBaseRec lrec
        r <- convertEEBaseRec rrec
        return $ Q.VEBinApp f l r

    Q.VEUnApp f rec         -> do
        e <- convertEEBaseRec rec
        return $ Q.VEUnApp f e

    Q.VENot rec             -> do
        e <- convertEEBaseRec rec
        return $ Q.VENot e

    Q.VEExists q            -> return $ Q.VEExists q
    Q.VEIn rec q            -> do
        e <- convertEEBaseRec rec
        return $ Q.VEIn e q
    Q.VECase crec trec erec -> do
        c <- convertEEBaseRec crec
        t <- convertEEBaseRec trec
        e <- convertEEBaseRec erec

        return $ Q.VECase c t e

-- | Converts an 'Q.ExtendedExpr' to a 'Q.ColumnExpr', if possible.
convertEEtoCE :: Q.ExtendedExpr -> Maybe Q.ColumnExpr
convertEEtoCE ee = case ee of
    Q.EEBase eeb -> do
        ceb <- convertEEBaseTemplate convertEEtoCE eeb
        return $ Q.CEBase ceb
    _            -> Nothing

-- | Converts an 'Q.ExtendedExpr' to a 'Q.AggrExpr', if possible.
convertEEtoAE :: Q.ExtendedExpr -> Maybe Q.AggrExpr
convertEEtoAE ee = case ee of
    Q.EEBase eeb    -> do
        aeb <- convertEEBaseTemplate convertEEtoAE eeb
        return $ Q.AEBase aeb

    Q.EEAggrExpr ae -> return ae

    _               -> Nothing

-- | Shorthand to make an unprefixed column.
mkCol :: String
      -> Q.ValueExprTemplate a
mkCol c = Q.VEColumn c Nothing

appendToWhere :: Q.ColumnExpr -- ^ The expression added with logical and.
              -> Q.SelectStmt -- ^ The select statement to add to.
              -> Q.SelectStmt -- ^ The result.
appendToWhere cond select =
    select { Q.whereClause = cond : Q.whereClause select }

appendAllToWhere :: [Q.ColumnExpr]
                 -> Q.SelectStmt
                 -> Q.SelectStmt
appendAllToWhere conds select =
    select { Q.whereClause = conds ++ Q.whereClause select }

mkFromPartVar :: Int
              -> String
              -> Maybe [String]
              -> Q.FromPart
mkFromPartVar identifier = Q.FPAlias (Q.FEVariable identifier)

-- | Translate 'A.JoinRel' into 'Q.BinaryFunction'.
translateJoinRel :: A.JoinRel
                 -> Q.BinaryFunction
translateJoinRel rel = case rel of
    A.EqJ -> Q.BFEqual
    A.GtJ -> Q.BFGreaterThan
    A.GeJ -> Q.BFGreaterEqual
    A.LtJ -> Q.BFLowerThan
    A.LeJ -> Q.BFLowerEqual
    A.NeJ -> Q.BFNotEqual

translateAggrType :: A.AggrType
                  -> (Q.AggregateFunction, Maybe A.Expr)
translateAggrType aggr = case aggr of
    A.Avg e  -> (Q.AFAvg, Just e)
    A.Max e  -> (Q.AFMax, Just e)
    A.Min e  -> (Q.AFMin, Just e)
    A.Sum e  -> (Q.AFSum, Just e)
    A.Count  -> (Q.AFCount, Nothing)
    A.All e  -> (Q.AFAll, Just e)
    A.Any e  -> (Q.AFAny, Just e)

translateExprValueExprTemplate :: (Maybe [Q.SelectColumn] -> A.Expr -> a)
                               -> (Q.ValueExprTemplate a -> a)
                               -> ([Q.SelectColumn] -> String -> a)
                               -> Maybe [Q.SelectColumn]
                               -> A.Expr
                               -> a
translateExprValueExprTemplate rec wrap inline optSelectClause expr =
    case expr of
<<<<<<< HEAD
        A.IfE c t e       ->
=======
        A.IfE c t e        ->
>>>>>>> 00bcde9e
            wrap $ Q.VECase (rec optSelectClause c)
                            (rec optSelectClause t)
                            (rec optSelectClause e)
                               
        A.BinAppE f e1 e2 ->
            wrap $ Q.VEBinApp (translateBinFun f)
                              (rec optSelectClause e1)
                              $ rec optSelectClause e2
        A.UnAppE f e      ->
            wrap $ case f of
                A.Not    -> Q.VENot tE
                A.Cast t -> Q.VECast tE $ translateATy t
                A.Sin    -> Q.VEUnApp Q.UFSin tE
                A.Cos    -> Q.VEUnApp Q.UFCos tE
                A.Tan    -> Q.VEUnApp Q.UFTan tE
                A.ASin   -> Q.VEUnApp Q.UFASin tE
                A.ACos   -> Q.VEUnApp Q.UFACos tE
                A.ATan   -> Q.VEUnApp Q.UFATan tE
                A.Sqrt   -> Q.VEUnApp Q.UFSqrt tE
                A.Log    -> Q.VEUnApp Q.UFLog tE
                A.Exp    -> Q.VEUnApp Q.UFExp tE

          where
            tE = rec optSelectClause e

        A.ColE n          -> case optSelectClause of
            Just s  -> inline s n
            Nothing -> wrap $ mkCol n
        A.ConstE v        -> wrap $ Q.VEValue $ translateAVal v

translateExprCE :: Maybe [Q.SelectColumn] -> A.Expr -> Q.ColumnExpr
translateExprCE = translateExprValueExprTemplate translateExprCE Q.CEBase inlineCE

translateExprEE :: Maybe [Q.SelectColumn] -> A.Expr -> Q.ExtendedExpr
translateExprEE = translateExprValueExprTemplate translateExprEE Q.EEBase inlineEE

translateBinFun :: A.BinFun -> Q.BinaryFunction
translateBinFun f = case f of
    A.Gt        -> Q.BFGreaterThan
    A.Lt        -> Q.BFLowerThan
    A.GtE       -> Q.BFGreaterEqual
    A.LtE       -> Q.BFLowerEqual
    A.Eq        -> Q.BFEqual
    A.NEq       -> Q.BFNotEqual
    A.And       -> Q.BFAnd
    A.Or        -> Q.BFOr
    A.Plus      -> Q.BFPlus
    A.Minus     -> Q.BFMinus
    A.Times     -> Q.BFTimes
    A.Div       -> Q.BFDiv
    A.Modulo    -> Q.BFModulo
    A.Contains  -> Q.BFContains
    A.SimilarTo -> Q.BFSimilarTo
    A.Like      -> Q.BFLike
    A.Concat    -> Q.BFConcat

-- | Translate sort information into '[Q.WindowOrderExpr]', using the column
-- function, which takes a 'String'.
translateSortInf :: [A.SortAttr]
                 -> (String -> Q.AggrExpr)
                 -> [Q.WindowOrderExpr]
translateSortInf si colFun = map f si
    where f (n, d) = Q.WOE (colFun n) $ translateSortDir d


<<<<<<< HEAD
-- | Translate a single join condition into it's 'Q.ColumnExpr' equivalent.
-- 'A.Expr' contained within the join condition are inlined with the according
-- select clauses.
translateJoinCond :: [Q.SelectColumn] -- ^ Left select clause.
                  -> [Q.SelectColumn] -- ^ Right select clause.
                  -> (A.Expr, A.Expr, A.JoinRel)
                  -> Q.ColumnExpr
translateJoinCond lSelectClause rSelectClause (l, r, j) =
    Q.CEBase $ Q.VEBinApp (translateJoinRel j)
                          (translateExprCE (Just lSelectClause) l)
                          (translateExprCE (Just rSelectClause) r)

-- TODO edited by alex
-- | Translate a join condition into it's 'Q.ValueExpr' equivalent.
--translateJoinCond :: [Q.SelectColumn]
--                  -> [Q.SelectColumn]
--                  -> [(A.Expr, A.Expr, A.JoinRel)]
--                  -> Q.ValueExpr
--translateJoinCond sClause1 sClause2 conjs =
--    case conjs of
--        []       -> $impossible
--        (c : cs) -> foldr mkAnd (joinConjunct c) (map joinConjunct cs)
--
--  where
--    joinConjunct (l, r, j) =
--        Q.VEBinApp (translateJoinRel j)
--                   (translateExpr (Just sClause1) l)
--                   (translateExpr (Just sClause2) r)
=======
-- | Translate a join condition into it's 'Q.ValueExpr' equivalent.
translateJoinCond :: [Q.SelectColumn]
                  -> [Q.SelectColumn]
                  -> [(A.Expr, A.Expr, A.JoinRel)] 
                  -> Q.ValueExprTemplate a
translateJoinCond sClause1 sClause2 conjs =
    case conjs of
        []       -> $impossible
        (c : cs) -> foldr mkAnd (joinConjunct c) (map joinConjunct cs)

  where
    joinConjunct (l, r, j) =
        Q.VEBinApp (translateJoinRel j)
                   (translateExprCE (Just sClause1) l)
                   (translateExprCE (Just sClause2) r)
>>>>>>> 00bcde9e

translateSortDir :: A.SortDir -> Q.SortDirection
translateSortDir d = case d of
    A.Asc  -> Q.Ascending
    A.Desc -> Q.Descending

translateAVal :: A.AVal -> Q.Value
translateAVal v = case v of
    A.VInt i    -> Q.VInteger i
    A.VStr s    -> Q.VText s
    A.VBool b   -> Q.VBoolean b
    A.VDouble d -> Q.VDoublePrecision d
    A.VDec d    -> Q.VDecimal d
    A.VNat n    -> Q.VInteger n

translateATy :: A.ATy -> Q.DataType
translateATy t = case t of
    A.AInt    -> Q.DTInteger
    A.AStr    -> Q.DTText
    A.ABool   -> Q.DTBoolean
    A.ADec    -> Q.DTDecimal
    A.ADouble -> Q.DTDoublePrecision
    A.ANat    -> Q.DTInteger


mkAnd :: Q.ColumnExpr
      -> Q.ColumnExpr
      -> Q.ColumnExpr
mkAnd = Q.VEBinApp Q.BFAnd<|MERGE_RESOLUTION|>--- conflicted
+++ resolved
@@ -24,26 +24,15 @@
 import qualified Data.DList                       as DL (DList, singleton)
 import qualified Data.IntMap                      as IntMap
 import           Data.Maybe
-import qualified Data.Set as Set
 
 import qualified Database.Algebra.Dag             as D
 import qualified Database.Algebra.Dag.Common      as C
 import           Database.Algebra.Impossible
 import qualified Database.Algebra.Table.Lang      as A
 
-<<<<<<< HEAD
 import qualified Database.Algebra.SQL.Query       as Q
 import           Database.Algebra.SQL.Termination
 import Database.Algebra.SQL.Query.Util            (emptySelectStmt, mkSubQuery, mkPCol, affectsSortOrderAE, affectsSortOrderCE, affectsSortOrderEE)
-=======
-import qualified Database.Algebra.SQL.Query               as Q
-import qualified Database.Algebra.SQL.Termination as T
-import           Database.Algebra.SQL.Query.Util          (affectsSortOrderCE,
-                                                           affectsSortOrderAE,
-                                                           affectsSortOrderEE,
-                                                           emptySelectStmt,
-                                                           mkPCol, mkSubQuery)
->>>>>>> 00bcde9e
 
 -- | A tile internal reference type.
 type InternalReference = Q.ReferenceType
@@ -58,11 +47,7 @@
 -- | Defines the tile tree structure.
 data TileTree = -- | A tile: The first argument determines which features the
                 -- 'Q.SelectStmt' uses.
-<<<<<<< HEAD
                 TileNode FeatureSet Q.SelectStmt TileChildren
-=======
-                TileNode T.FeatureSet Q.SelectStmt TileChildren
->>>>>>> 00bcde9e
                 -- | A reference pointing to another TileTree: The second
                 -- argument specifies the columns of the referenced table
                 -- expression.
@@ -239,7 +224,6 @@
                 return $ ReferenceLeaf tableId schema
     else transformOp
 
-
 transformNullaryOp :: A.NullOp -> TransformMonad TileTree
 transformNullaryOp (A.LitTable [] schema) = do
     alias <- generateAliasName
@@ -253,11 +237,7 @@
                              $ Just $ map fst schema
 
     return $ TileNode
-<<<<<<< HEAD
              (projectF <> filterF <> tableF)
-=======
-             (Set.fromList [T.FProjection, T.FFilter, T.FTable])
->>>>>>> 00bcde9e
              emptySelectStmt
              { Q.selectClause = sClause
              , Q.fromClause = [fLiteral]
@@ -274,29 +254,17 @@
                              $ Just $ map fst schema
 
     return $ TileNode
-<<<<<<< HEAD
              (projectF <> tableF)
-=======
-             (Set.fromList [T.FProjection, T.FTable])
->>>>>>> 00bcde9e
              emptySelectStmt
              { Q.selectClause = sClause
              , Q.fromClause = [fLiteral]
              }
              []
-<<<<<<< HEAD
   where tMap = map $ Q.CEBase . Q.VEValue . translateAVal
 
 transformNullaryOp (A.TableRef (name, info, _))   = do
     alias <- generateAliasName
 
-=======
-  where tMap = map $ Q.CEBase . Q.VEValue . translateAVal 
-
-transformNullaryOp (A.TableRef (name, info, _))   = do
-    alias <- generateAliasName
-    
->>>>>>> 00bcde9e
     let f (n, _) = Q.SCAlias (Q.EEBase $ mkPCol alias n) n
         body     =
             emptySelectStmt
@@ -311,11 +279,7 @@
                     ]
             }
 
-<<<<<<< HEAD
     return $ TileNode (projectF <> tableF) body []
-=======
-    return $ TileNode (Set.fromList [T.FProjection, T.FTable]) body []
->>>>>>> 00bcde9e
 
 
 -- | Abstraction for rank operators.
@@ -325,14 +289,7 @@
                   -> C.AlgNode
                   -> TransformMonad TileTree
 transformUnOpRank rankConstructor (name, sortList) =
-<<<<<<< HEAD
     attachColFunUnOp colFun $ projectF <> windowFunctionF
-=======
-    attachColFunUnOp colFun
-                     $ Set.fromList [ T.FProjection
-                                  , T.FWindowFunction
-                                  ]
->>>>>>> 00bcde9e
   where
     colFun sClause = Q.SCAlias
                      ( rankConstructor $ asWindowOrderExprList
@@ -357,11 +314,7 @@
                     [1..]
 
     return $ TileNode
-<<<<<<< HEAD
              (childFeatures <> opFeatures)
-=======
-             (Set.union childFeatures opFeatures)
->>>>>>> 00bcde9e
              select
              { Q.selectClause = map project (descrProjList ++ posProjList)
                                 ++ payloadProjs
@@ -374,20 +327,12 @@
              }
              children
   where
-<<<<<<< HEAD
     opFeatures                     = projectF <> orderingF
-=======
-    opFeatures                     = Set.fromList [T.FProjection, T.FOrdering]
->>>>>>> 00bcde9e
     (descrColAdder, descrProjList) = case mDescr of
         Nothing               -> (id, [])
         -- Project and sort. Since descr gets added as new alias we can use it
         -- in the ORDER BY clause.
-<<<<<<< HEAD
         Just (A.DescrCol col) -> ( (:) $ Q.EEBase $ mkCol "descr"
-=======
-        Just (A.DescrCol col) -> ( (:) $ Q.EEBase $ Q.VEColumn "descr" Nothing
->>>>>>> 00bcde9e
                                  , [(col, "descr")]
                                  )
 
@@ -400,13 +345,10 @@
         -- results.
         A.RelPos cols -> (cols, [])
 
+
 transformUnOp (A.RowNum (name, sortList, optPart)) c =
     attachColFunUnOp colFun
-<<<<<<< HEAD
                      (projectF <> windowFunctionF)
-=======
-                     (Set.fromList [T.FProjection, T.FWindowFunction])
->>>>>>> 00bcde9e
                      c
   where colFun sClause = Q.SCAlias rowNumExpr name
           where rowNumExpr = Q.EERowNum
@@ -416,40 +358,25 @@
 transformUnOp (A.RowRank inf) c = transformUnOpRank Q.EEDenseRank inf c
 transformUnOp (A.Rank inf) c = transformUnOpRank Q.EERank inf c
 transformUnOp (A.Project projList) c = do
-<<<<<<< HEAD
     
-=======
->>>>>>> 00bcde9e
     (childFeatures, select, children) <-
         transformTerminated c opFeatures
 
     let sClause  = Q.selectClause select
         -- Inlining is obligatory here, since we possibly eliminate referenced
         -- columns. ('translateExpr' inlines columns.)
-<<<<<<< HEAD
         translateAlias :: (A.AttrName, A.Expr) -> Q.SelectColumn
         translateAlias (col, expr) = Q.SCAlias translatedExpr col
           where translatedExpr = translateExprEE (Just sClause) expr
 
     return $ TileNode
              (opFeatures <> childFeatures)
-=======
-        f (n, e) = Q.SCAlias tE n
-          where tE = translateExprEE (Just sClause) e
-
-    return $ TileNode
-             (Set.union opFeatures childFeatures)
->>>>>>> 00bcde9e
              -- Replace the select clause with the projection list.
              select { Q.selectClause = map translateAlias projList }
              -- But use the old children.
              children
   where
-<<<<<<< HEAD
     opFeatures = projectF
-=======
-    opFeatures = Set.singleton T.FProjection
->>>>>>> 00bcde9e
 
 
 transformUnOp (A.Select expr) c = do
@@ -458,11 +385,7 @@
         transformTerminated c opFeatures
     
     return $ TileNode
-<<<<<<< HEAD
              (opFeatures <> childFeatures)
-=======
-             (Set.union opFeatures childFeatures)
->>>>>>> 00bcde9e
              ( appendToWhere ( translateExprCE
                                (Just $ Q.selectClause select)
                                expr
@@ -471,11 +394,7 @@
              )
              children
   where
-<<<<<<< HEAD
     opFeatures = filterF
-=======
-    opFeatures = Set.singleton T.FFilter
->>>>>>> 00bcde9e
 
 transformUnOp (A.Distinct ()) c = do
 
@@ -483,7 +402,6 @@
         transformTerminated c opFeatures
 
     -- Keep everything but set distinct.
-<<<<<<< HEAD
     return $ TileNode (opFeatures <> childFeatures)
                       select { Q.distinct = True }
                       children
@@ -500,60 +418,27 @@
         -- Inlining here is obligatory, since we could eliminate referenced
         -- columns. (This is similar to projection.)
         aggrToEE (a, n)   = 
-=======
-    return $ TileNode (Set.union opFeatures childFeatures)
-                      select { Q.distinct = True }
-                      children
-  where
-    opFeatures = Set.singleton T.FDupElim
-transformUnOp (A.Aggr (aggrs, partExprMapping)) c = do
-    (childFeatures, select, children) <-
-        transformTerminated c opFeatures
-    
-    let sClause          = Q.selectClause select
-        translateE       = translateExprCE $ Just sClause
-        maybeTranslateE  = liftM translateE
-        -- Inlining here is obligatory, since we could eliminate referenced
-        -- columns. (This is similar to projection.)
-        aggrToEE (a, n)  = 
->>>>>>> 00bcde9e
             Q.SCAlias ( let (fun, optExpr) = translateAggrType a
                         in Q.EEAggrExpr
                            $ Q.AEAggregate (maybeTranslateE optExpr)
                                            fun
                       )
                       n
-<<<<<<< HEAD
 
         partColumnExprs   = map (second translateE) partExprMapping
         partExtendedExprs = map (second $ translateExprEE $ Just sClause)
                             partExprMapping
 
 
-=======
-
-        partColumnExprs  = map (second translateE) partExprMapping
-        partExtendedExpr = map (second $ translateExprEE $ Just sClause)
-                           partExprMapping
-
-
->>>>>>> 00bcde9e
         wrapSCAlias (name, extendedExpr)
                         =
             Q.SCAlias extendedExpr name
 
     return $ TileNode
-<<<<<<< HEAD
              (childFeatures <> opFeatures)
              select
              { Q.selectClause =
                    map wrapSCAlias partExtendedExprs ++ map aggrToEE aggrs
-=======
-             (Set.union childFeatures opFeatures)
-             select
-             { Q.selectClause =
-                   map wrapSCAlias partExtendedExpr ++ map aggrToEE aggrs
->>>>>>> 00bcde9e
              , -- Since SQL treats numbers in the group by clause as column
                -- indices, filter them out. (They do not change the semantics
                -- anyway.)
@@ -562,20 +447,12 @@
              }
              children
   where
-<<<<<<< HEAD
     opFeatures = projectF <> aggrAndGroupingF
-=======
-    opFeatures = Set.fromList [T.FProjection, T.FAggrAndGrouping]
->>>>>>> 00bcde9e
 
 -- | Generates a new 'TileTree' by attaching a column, generated by a function
 -- taking the select clause.
 attachColFunUnOp :: ([Q.SelectColumn] -> Q.SelectColumn)
-<<<<<<< HEAD
                  -> FeatureSet
-=======
-                 -> T.FeatureSet
->>>>>>> 00bcde9e
                  -> C.AlgNode
                  -> TransformMonad TileTree
 attachColFunUnOp colFun opFeatures c = do
@@ -585,11 +462,7 @@
 
     let sClause = Q.selectClause select
     return $ TileNode
-<<<<<<< HEAD
              (opFeatures <> childFeatures)
-=======
-             (Set.union opFeatures childFeatures)
->>>>>>> 00bcde9e
              -- Attach a column to the select clause generated by the given
              -- function.
              select { Q.selectClause = colFun sClause : sClause }
@@ -603,13 +476,8 @@
 transformBinSetOp setOp c0 c1 = do
 
     -- Use one tile to get the schema information.
-<<<<<<< HEAD
     (_, select0, children0) <- transformTerminated c0 noneF
     (_, select1, children1) <- transformTerminated c1 noneF
-=======
-    (_, select0, children0) <- transformTerminated c0 Set.empty
-    (_, select1, children1) <- transformTerminated c1 Set.empty
->>>>>>> 00bcde9e
 
     alias <- generateAliasName
 
@@ -634,21 +502,13 @@
                       }
                       $ children0 ++ children1
   where
-<<<<<<< HEAD
     opFeatures = projectF <> tableF
-=======
-    opFeatures = Set.fromList [T.FProjection, T.FTable]
->>>>>>> 00bcde9e
 
 
 -- | Perform a cross join between two nodes.
 transformBinCrossJoin :: C.AlgNode
                       -> C.AlgNode
-<<<<<<< HEAD
                       -> TransformMonad ( FeatureSet
-=======
-                      -> TransformMonad ( T.FeatureSet
->>>>>>> 00bcde9e
                                         , Q.SelectStmt
                                         , TileChildren
                                         )
@@ -661,11 +521,7 @@
 
     -- We can simply concatenate everything, because all things are prefixed and
     -- cross join is associative.
-<<<<<<< HEAD
     return ( mconcat [childFeatures0, childFeatures1, opFeatures]
-=======
-    return ( Set.unions [childFeatures0, childFeatures1, opFeatures]
->>>>>>> 00bcde9e
            , emptySelectStmt
              { Q.selectClause =
                    Q.selectClause select0 ++ Q.selectClause select1
@@ -677,11 +533,7 @@
            , children0 ++ children1
            )
   where
-<<<<<<< HEAD
     opFeatures = projectF <> tableF <> filterF
-=======
-    opFeatures = Set.fromList [T.FProjection, T.FTable, T.FFilter]
->>>>>>> 00bcde9e
 
 transformBinOp :: A.BinOp
                -> C.AlgNode
@@ -699,39 +551,23 @@
         cond    = Q.CEBase $ Q.VEBinApp Q.BFEqual (inlineCE sClause lName)
                                                   $ inlineCE sClause rName
 
-<<<<<<< HEAD
     -- 'transformBinCrossJoin' already has the 'filterF' feature.
-=======
-    -- 'transformBinCrossJoin' already has the 'T.FFilter' feature.
->>>>>>> 00bcde9e
     return $ TileNode childrenFeatures (appendToWhere cond select) children
 
 
 transformBinOp (A.ThetaJoin conditions) c0 c1  = do
 
+    when (null conditions) $impossible
+
     (childrenFeatures, select, children) <- transformBinCrossJoin c0 c1
 
-    -- Is there at least one join conditon?
-    if null conditions
-<<<<<<< HEAD
-    -- TODO FFilter not used, but added to features
-=======
-    -- TODO T.FFilter not used, but added to features
->>>>>>> 00bcde9e
-    then return $ TileNode childrenFeatures select children
-    else do
-
-        let sClause = Q.selectClause select
-            conds   = map f conditions
-<<<<<<< HEAD
-            f       = translateJoinCond sClause sClause
-=======
-            f       = translateInlinedJoinCond sClause sClause
->>>>>>> 00bcde9e
-
-        return $ TileNode childrenFeatures
-                          (appendAllToWhere conds select)
-                          children
+    let sClause = Q.selectClause select
+        conds   = map f conditions
+        f       = translateJoinCond sClause sClause
+
+    return $ TileNode childrenFeatures
+                        (appendAllToWhere conds select)
+                        children
 
 transformBinOp (A.SemiJoin cs) c0 c1          =
     transformExistsJoin cs c0 c1 id
@@ -745,28 +581,20 @@
 transformExistsJoin :: A.SemInfJoin
                     -> C.AlgNode 
                     -> C.AlgNode
-<<<<<<< HEAD
-=======
-                    -> C.AlgNode
->>>>>>> 00bcde9e
                     -> (Q.ColumnExpr -> Q.ColumnExpr)
                     -> TransformMonad TileTree
 transformExistsJoin conditions c0 c1 existsWrapF = do
 
+    when (null conditions) $impossible
+
     (childFeatures0, select0, children0) <-
         transformTerminated c0 opFeatures
 
     -- Ignore operator features, since it will be nested and therefore
     -- terminated.
-<<<<<<< HEAD
     (_, select1, children1) <- transformTerminated c1 noneF
 
     let newFeatures = opFeatures <> childFeatures0
-=======
-    (_, select1, children1) <- transformTerminated c1 Set.empty
-
-    let newFeatures = Set.union opFeatures childFeatures0
->>>>>>> 00bcde9e
         newChildren = children0 ++ children1
         ctor s      = TileNode newFeatures s newChildren
     
@@ -781,40 +609,25 @@
                               $ Q.VQSelect innerSelect
                 innerSelect = appendAllToWhere innerConds select1
                 innerConds  = map f conditions
-<<<<<<< HEAD
                 f           = translateJoinCond (Q.selectClause select0)
                                                 $ Q.selectClause select1
-=======
-                f           = translateInlinedJoinCond (Q.selectClause select0)
-                                                       $ Q.selectClause select1
->>>>>>> 00bcde9e
 
             return $ ctor (appendToWhere outerCond select0)
         (Just (l, r), conditions') -> do
            
             let -- Embedd the right query into the where clause of the left one.
                 leftCond    =
-<<<<<<< HEAD
                     existsWrapF $ Q.CEBase
                                   $ Q.VEIn (translateExprCE (Just lSClause) l)
                                            $ Q.VQSelect rightSelect
-=======
-                    existsWrapF $ Q.CEBase $ Q.VEIn (inlineCE lSClause l)
-                                                    $ Q.VQSelect rightSelect
->>>>>>> 00bcde9e
                 -- Embedd all conditions in the right select, and set select
                 -- clause to the right part of the equal join condition.
                 rightSelect = appendAllToWhere innerConds select1
                               { Q.selectClause = [rightSCol] }
                 innerConds  = map f conditions'
-<<<<<<< HEAD
                 f           = translateJoinCond lSClause rSClause
                 rightSCol   = Q.SCAlias (translateExprEE (Just rSClause) r)
                                         "rightCond"
-=======
-                f           = translateInlinedJoinCond lSClause rSClause
-                rightSCol   = Q.SCAlias (inlineEE rSClause r) r
->>>>>>> 00bcde9e
                 lSClause    = Q.selectClause select0
                 rSClause    = Q.selectClause select1
 
@@ -826,7 +639,6 @@
     tryIn c@(left, right, j) (Nothing, r) = case j of
         A.EqJ -> (Just (left, right), r)
         _     -> (Nothing, c:r)
-<<<<<<< HEAD
     opFeatures                            = filterF
 
 -- | Terminates a SQL fragment when suggested. Returns the resulting
@@ -834,35 +646,18 @@
 transformTerminated :: C.AlgNode
                     -> FeatureSet
                     -> TransformMonad (FeatureSet, Q.SelectStmt, TileChildren)
-=======
-    opFeatures                            = Set.singleton T.FFilter
-
--- | Terminates a SQL fragment when suggested. Returns the resulting
--- 'T.FeatureSet' of the child, the 'Q.SelectStmt' and its children.
-transformTerminated :: C.AlgNode
-                    -> T.FeatureSet
-                    -> TransformMonad (T.FeatureSet, Q.SelectStmt, TileChildren)
->>>>>>> 00bcde9e
 transformTerminated n topFs = do
     tile <- transformNode n
     
     case tile of
         TileNode bottomFs body children ->
-<<<<<<< HEAD
             if topFs `terminatesOver` bottomFs
-=======
-            if T.terminates topFs bottomFs
->>>>>>> 00bcde9e
             then do
                alias <- generateAliasName
 
                let schema = getSchemaSelectStmt body
 
-<<<<<<< HEAD
                return ( projectF <> tableF
-=======
-               return ( Set.fromList [T.FProjection, T.FTable]
->>>>>>> 00bcde9e
                       , emptySelectStmt
                         { Q.selectClause =
                               columnsFromSchema alias schema
@@ -874,61 +669,7 @@
             else return (bottomFs, body, children)
         ReferenceLeaf r s               -> do
             (sel, cs) <- embedExternalReference r s
-<<<<<<< HEAD
             return (projectF <> tableF, sel, cs)
-=======
-            return (Set.fromList [T.FProjection, T.FTable], sel, cs)
->>>>>>> 00bcde9e
-
----- | Transform a vertex and return it as a mergeable select statement.
---transformAsOpenSelectStmt :: C.AlgNode
---                          -> TransformMonad (Q.SelectStmt, TileChildren) 
---transformAsOpenSelectStmt n = do
---    tile <- transformNode n
---    tileToOpenSelectStmt tile
---
----- | Transform a vertex and return it as a select statement, without regard to
----- mergability.
---transformAsSelectStmt :: C.AlgNode
---                      -> TransformMonad (Q.SelectStmt, TileChildren)
---transformAsSelectStmt n = do
---    tile <- transformNode n
---    tileToSelectStmt tile
---
----- | Converts a 'TileTree' into a select statement, inlines if possible.
----- Select statements produced by this function are mergeable, which means they
----- contain at most a select, from and where clause and have distinct set to
----- tile.
---tileToOpenSelectStmt :: TileTree
---                     -- The resulting 'SelectStmt' and used children (if the
---                     -- 'TileTree' could not be inlined or had children itself).
---                     -> TransformMonad (Q.SelectStmt, TileChildren)
---tileToOpenSelectStmt t = case t of
---    -- The only thing we are able to merge.
---    TileNode True body children  -> return (body, children)
---    -- Embed as sub query.
---    TileNode False body children -> do
---        alias <- generateAliasName
---
---        let schema = getSchemaSelectStmt body
---
---        return ( emptySelectStmt
---                 { Q.selectClause =
---                       columnsFromSchema alias schema
---                 , Q.fromClause =
---                       [mkSubQuery body alias $ Just schema]
---                 }
---               , children
---               )
---    -- Asign name and produce a 'SelectStmt' which uses it. (Let the
---    -- materialization strategy handle it.)
---    ReferenceLeaf r s            -> embedExternalReference r s
---
---tileToSelectStmt :: TileTree
---                 -> TransformMonad (Q.SelectStmt, TileChildren)
---tileToSelectStmt t = case t of
---    TileNode _ body children -> return (body, children)
---    ReferenceLeaf r s        -> embedExternalReference r s
 
 -- | Embeds an external reference into a 'Q.SelectStmt'.
 embedExternalReference :: ExternalReference
@@ -961,16 +702,6 @@
 asSelectColumn prefix columnName =
     Q.SCAlias (Q.EEBase $ mkPCol prefix columnName) columnName
 
-<<<<<<< HEAD
-=======
-translateInlinedJoinCond :: [Q.SelectColumn] -- ^ Left select clause.
-                         -> [Q.SelectColumn] -- ^ Right select clause.
-                         -> (A.LeftAttrName, A.RightAttrName, A.JoinRel)
-                         -> Q.ColumnExpr
-translateInlinedJoinCond lSClause rSClause j =
-    translateJoinCond j (inlineCE lSClause) (inlineCE rSClause)
-
->>>>>>> 00bcde9e
 -- Translates a '[A.SortAttr]' into a '[Q.WindowOrderExpr]'. Column names will
 -- be inlined as a 'Q.AggrExpr', constant ones will be discarded.
 asWindowOrderExprList :: [Q.SelectColumn]
@@ -983,7 +714,6 @@
 -- | Search the select clause for a specific column definition and return it as
 -- 'Q.ColumnExpr'.
 inlineCE :: [Q.SelectColumn]
-<<<<<<< HEAD
          -> String
          -> Q.ColumnExpr
 inlineCE sClause col =
@@ -995,19 +725,6 @@
 -- 'Q.AggrExpr'.
 inlineAE :: [Q.SelectColumn]
          -> String
-=======
-         -> String
-         -> Q.ColumnExpr
-inlineCE sClause col =
-    fromMaybe (Q.CEBase $ Q.VEColumn col Nothing)
-              $ convertEEtoCE $ inlineEE sClause col
-
-
--- | Search the select clause for a specific column definition and return it as
--- 'Q.AggrExpr'.
-inlineAE :: [Q.SelectColumn]
-         -> String
->>>>>>> 00bcde9e
          -> Q.AggrExpr
 inlineAE sClause col =
     fromMaybe (Q.AEBase $ Q.VEColumn col Nothing)
@@ -1132,11 +849,7 @@
                                -> a
 translateExprValueExprTemplate rec wrap inline optSelectClause expr =
     case expr of
-<<<<<<< HEAD
         A.IfE c t e       ->
-=======
-        A.IfE c t e        ->
->>>>>>> 00bcde9e
             wrap $ Q.VECase (rec optSelectClause c)
                             (rec optSelectClause t)
                             (rec optSelectClause e)
@@ -1202,7 +915,6 @@
     where f (n, d) = Q.WOE (colFun n) $ translateSortDir d
 
 
-<<<<<<< HEAD
 -- | Translate a single join condition into it's 'Q.ColumnExpr' equivalent.
 -- 'A.Expr' contained within the join condition are inlined with the according
 -- select clauses.
@@ -1215,40 +927,6 @@
                           (translateExprCE (Just lSelectClause) l)
                           (translateExprCE (Just rSelectClause) r)
 
--- TODO edited by alex
--- | Translate a join condition into it's 'Q.ValueExpr' equivalent.
---translateJoinCond :: [Q.SelectColumn]
---                  -> [Q.SelectColumn]
---                  -> [(A.Expr, A.Expr, A.JoinRel)]
---                  -> Q.ValueExpr
---translateJoinCond sClause1 sClause2 conjs =
---    case conjs of
---        []       -> $impossible
---        (c : cs) -> foldr mkAnd (joinConjunct c) (map joinConjunct cs)
---
---  where
---    joinConjunct (l, r, j) =
---        Q.VEBinApp (translateJoinRel j)
---                   (translateExpr (Just sClause1) l)
---                   (translateExpr (Just sClause2) r)
-=======
--- | Translate a join condition into it's 'Q.ValueExpr' equivalent.
-translateJoinCond :: [Q.SelectColumn]
-                  -> [Q.SelectColumn]
-                  -> [(A.Expr, A.Expr, A.JoinRel)] 
-                  -> Q.ValueExprTemplate a
-translateJoinCond sClause1 sClause2 conjs =
-    case conjs of
-        []       -> $impossible
-        (c : cs) -> foldr mkAnd (joinConjunct c) (map joinConjunct cs)
-
-  where
-    joinConjunct (l, r, j) =
-        Q.VEBinApp (translateJoinRel j)
-                   (translateExprCE (Just sClause1) l)
-                   (translateExprCE (Just sClause2) r)
->>>>>>> 00bcde9e
-
 translateSortDir :: A.SortDir -> Q.SortDirection
 translateSortDir d = case d of
     A.Asc  -> Q.Ascending
@@ -1271,9 +949,3 @@
     A.ADec    -> Q.DTDecimal
     A.ADouble -> Q.DTDoublePrecision
     A.ANat    -> Q.DTInteger
-
-
-mkAnd :: Q.ColumnExpr
-      -> Q.ColumnExpr
-      -> Q.ColumnExpr
-mkAnd = Q.VEBinApp Q.BFAnd