module Database.Algebra.VL.Render.Dot(renderVLDot) where
    
import qualified Data.Map as Map
import Data.List

import Text.PrettyPrint
  
import Database.Algebra.VL.Data
import Database.Algebra.Dag.Common as C
import qualified Database.Algebra.Dag as Dag

nodeToDoc :: AlgNode -> Doc
nodeToDoc n = (text "id:") <+> (int n)

tagsToDoc :: [Tag] -> Doc
tagsToDoc ts = vcat $ map text ts

labelToDoc :: AlgNode -> String -> Doc -> [Tag] -> Doc
labelToDoc n s as ts = (nodeToDoc n) $$ ((text s) <> (parens as)) $$ (tagsToDoc $ nub ts)

lookupTags :: AlgNode -> NodeMap [Tag] -> [Tag]
lookupTags n m = Map.findWithDefault [] n m

renderColumnType :: VLType -> Doc
renderColumnType = text . show

renderData :: [[VLVal]] -> Doc
renderData [] = empty
renderData xs = (flip (<>) semi . sep . punctuate semi . map renderRow) xs 

renderRow :: [VLVal] -> Doc
renderRow = hcat . punctuate comma . map renderTblVal

renderTblVal :: VLVal -> Doc
renderTblVal (VLInt i) = integer $ fromIntegral i
renderTblVal (VLNat i) = integer $ fromIntegral i
renderTblVal (VLBool b) = text $ show b
renderTblVal (VLString s) = doubleQuotes $ text $ escape s
renderTblVal (VLDouble d) = double d
renderTblVal VLUnit = text "()"

escape :: String -> String
escape (x@'\\':xs) = '\\':'\\':'\\':x:escape xs
escape (x@'\'':xs) = '\\':x:escape xs
escape (x@'"':xs) = '\\':'\\':x:escape xs
escape (x:xs) = x:escape xs
escape [] = []

bracketList :: (a -> Doc) -> [a] -> Doc
bracketList f = brackets . hsep . punctuate comma . map f

renderTableType :: TypedColumn -> Doc
renderTableType (c, t) = text c <> text "::" <> renderColumnType t

renderTableKeys :: [Key] -> Doc
renderTableKeys [x] = renderTableKey x
renderTableKeys (x:xs) = renderTableKey x $$ renderTableKeys xs
renderTableKeys [] = text "NOKEY"

renderTableKey :: Key -> Doc
renderTableKey [x] = text x
renderTableKey (x:xs) = text x <> comma <+> renderTableKey xs
renderTableKey [] = text "NOKEY"
                    
renderProjection :: (Doc, Projection) -> Doc
renderProjection (d, Payload j) = d <> colon <> int j
renderProjection (d, Number) = d <> colon <> text "#"
renderProjection (d, Descr) = d <> colon <> text "descr"
renderProjection (d, Pos) = d <> colon <> text "pos"
renderProjection (d, PosOld) = d <> colon <> text "posold"
renderProjection (d, PosNew) = d <> colon <> text "posnew"

-- create the node label from an operator description
opDotLabel :: NodeMap [Tag] -> AlgNode -> VL -> Doc
opDotLabel tm i (NullaryOp (SingletonDescr)) = labelToDoc i "SingletonDescr" empty (lookupTags i tm)
opDotLabel tm i (NullaryOp (ConstructLiteralValue tys vals)) = labelToDoc i "ConstructLiteralValue" 
    (bracketList (\t -> renderColumnType t <> text "\n") tys <> comma
    $$ renderData [vals]) (lookupTags i tm)
opDotLabel tm i (NullaryOp (ConstructLiteralTable tys vals)) = labelToDoc i "ConstructLiteralValue" 
        (bracketList renderColumnType tys <> comma
        $$ renderData vals) (lookupTags i tm)
opDotLabel tm i (NullaryOp (TableRef n tys ks)) = labelToDoc i "TableRef"
        (quotes (text n) <> comma <+> bracketList (\t -> renderTableType t <> text "\n") tys <> comma $$ renderTableKeys ks)
        (lookupTags i tm)
opDotLabel tm i (UnOp Unique _) = labelToDoc i "Unique" empty (lookupTags i tm)        
opDotLabel tm i (UnOp UniqueL _) = labelToDoc i "UniqueL" empty (lookupTags i tm)
opDotLabel tm i (UnOp NotPrim _) = labelToDoc i "NotPrim" empty (lookupTags i tm)
opDotLabel tm i (UnOp NotVec _) = labelToDoc i "NotVec" empty (lookupTags i tm)
opDotLabel tm i (UnOp LengthA _) = labelToDoc i "LengthA" empty (lookupTags i tm)
opDotLabel tm i (UnOp DescToRename _) = labelToDoc i "DescToRename" empty (lookupTags i tm)
opDotLabel tm i (UnOp ToDescr _) = labelToDoc i "ToDescr" empty (lookupTags i tm)
opDotLabel tm i (UnOp Segment _) = labelToDoc i "Segment" empty (lookupTags i tm)
opDotLabel tm i (UnOp (VecSum t) _) = labelToDoc i "VecSum" (renderColumnType t) (lookupTags i tm)
opDotLabel tm i (UnOp VecMin _) = labelToDoc i "VecMin" empty (lookupTags i tm)
opDotLabel tm i (UnOp VecMinL _) = labelToDoc i "VecMinL" empty (lookupTags i tm)
opDotLabel tm i (UnOp VecMax _) = labelToDoc i "VecMax" empty (lookupTags i tm)
opDotLabel tm i (UnOp VecMaxL _) = labelToDoc i "VecMaxL" empty (lookupTags i tm)
opDotLabel tm i (UnOp (ProjectL cols) _) = labelToDoc i "ProjectL" (bracketList (text . show) cols) (lookupTags i tm)
opDotLabel tm i (UnOp (ProjectA cols) _) = labelToDoc i "ProjectA" (bracketList (text . show) cols) (lookupTags i tm)
opDotLabel tm i (UnOp IntegerToDoubleA _) = labelToDoc i "IntegerToDoubleA" empty (lookupTags i tm)
opDotLabel tm i (UnOp IntegerToDoubleL _) = labelToDoc i "IntegerToDoubleL" empty (lookupTags i tm)
opDotLabel tm i (UnOp ReverseA _) = labelToDoc i "ReverseA" empty (lookupTags i tm)
opDotLabel tm i (UnOp ReverseL _) = labelToDoc i "ReverseL" empty (lookupTags i tm)
opDotLabel tm i (UnOp FalsePositions _) = labelToDoc i "FalsePositions" empty (lookupTags i tm)
opDotLabel tm i (UnOp R1 _) = labelToDoc i "R1" empty (lookupTags i tm)
opDotLabel tm i (UnOp R2 _) = labelToDoc i "R2" empty (lookupTags i tm)
opDotLabel tm i (UnOp R3 _) = labelToDoc i "R3" empty (lookupTags i tm)
<<<<<<< HEAD
opDotLabel tm i (UnOp (ProjectGenRename p1 p2) _) = 
  labelToDoc i "ProjectGenRename" pLabel (lookupTags i tm)
  where pLabel = parens $ (renderProjection (text "posnew", p1)) <> comma <+> (renderProjection (text "posold", p2))
opDotLabel tm i (UnOp Select _) = labelToDoc i "Select" empty (lookupTags i tm)
=======
opDotLabel tm i (UnOp Only _) = labelToDoc i "Only" empty (lookupTags i tm)
opDotLabel tm i (UnOp Singleton _) = labelToDoc i "Singleton" empty (lookupTags i tm)
>>>>>>> 754e9145
opDotLabel tm i (BinOp GroupBy _ _) = labelToDoc i "GroupBy" empty (lookupTags i tm)
opDotLabel tm i (BinOp SortWith _ _) = labelToDoc i "SortWith" empty (lookupTags i tm)
opDotLabel tm i (BinOp LengthSeg _ _) = labelToDoc i "LengthSeg" empty (lookupTags i tm)
opDotLabel tm i (BinOp DistPrim _ _) = labelToDoc i "DistPrim" empty (lookupTags i tm)
opDotLabel tm i (BinOp DistDesc _ _) = labelToDoc i "DistDesc" empty (lookupTags i tm)
opDotLabel tm i (BinOp DistLift _ _) = labelToDoc i "DistLift" empty (lookupTags i tm)
opDotLabel tm i (BinOp PropRename _ _) = labelToDoc i "PropRename" empty (lookupTags i tm)
opDotLabel tm i (BinOp PropFilter _ _) = labelToDoc i "PropFilter" empty (lookupTags i tm)
opDotLabel tm i (BinOp PropReorder _ _) = labelToDoc i "PropReorder" empty (lookupTags i tm)
opDotLabel tm i (BinOp Append _ _) = labelToDoc i "Append" empty (lookupTags i tm)
opDotLabel tm i (BinOp RestrictVec _ _) = labelToDoc i "RestrictVec" empty (lookupTags i tm)
opDotLabel tm i (BinOp (VecBinOp o) _ _) = labelToDoc i "BinOp" (text $ show o) (lookupTags i tm)
opDotLabel tm i (BinOp (VecBinOpL o) _ _) = labelToDoc i "BinOpL" (text $ show o) (lookupTags i tm)
opDotLabel tm i (BinOp VecSumL _ _) = labelToDoc i "VecSumL" empty (lookupTags i tm)
opDotLabel tm i (BinOp (SelectPos o) _ _) = labelToDoc i "SelectPos" (text $ show o) (lookupTags i tm)
opDotLabel tm i (BinOp (SelectPosL o) _ _) = labelToDoc i "GroupBy" (text $ show o) (lookupTags i tm)
opDotLabel tm i (BinOp PairA _ _) = labelToDoc i "PairA" empty (lookupTags i tm)
opDotLabel tm i (BinOp PairL _ _) = labelToDoc i "PairL" empty (lookupTags i tm)
opDotLabel tm i (BinOp ZipL _ _) = labelToDoc i "ZipL" empty (lookupTags i tm)
opDotLabel tm i (BinOp CartProduct _ _) = labelToDoc i "CartProduct" empty (lookupTags i tm)
opDotLabel tm i (TerOp CombineVec _ _ _) = labelToDoc i "CombineVec" empty (lookupTags i tm)

opDotColor :: VL -> DotColor
opDotColor _ = Gray
-- Dot colors
data DotColor = Tomato
              | Salmon
              | Gray
              | DimGray
              | Gold
              | Tan
              | Red
              | Crimson
              | Green
              | Sienna
              | Beige
              | DodgerBlue
              | LightSkyBlue

renderColor :: DotColor -> Doc
renderColor Tomato = text "tomato"
renderColor Salmon = text "salmon"
renderColor Gray = text "gray"
renderColor DimGray = text "dimgray"
renderColor Gold = text "gold"
renderColor Tan = text "tan"
renderColor Red = text "red"
renderColor Crimson = text "crimson"
renderColor Green = text "green"
renderColor Sienna = text "sienna"
renderColor Beige = text "beige"
renderColor DodgerBlue = text "dodgerblue"
renderColor LightSkyBlue = text "lightskyblue"

escapeLabel :: String -> String
escapeLabel s = concatMap escapeChar s

escapeChar :: Char -> [Char]
escapeChar '\n' = ['\\', 'n']
escapeChar '\\' = ['\\', '\\']
escapeChar '\"' = ['\\', '"']
escapeChar c = [c]

-- Type of Dot style options
data DotStyle = Solid

-- label of Dot nodes
type DotLabel = String

-- id of Dot nodes
type DotNodeID = Int

-- Type of Dot nodes
data DotNode = DotNode DotNodeID DotLabel DotColor (Maybe DotStyle)

-- Type of Dot edges
data DotEdge = DotEdge DotNodeID DotNodeID

-- Generate the preamble of a Dot file
preamble :: Doc
preamble = graphAttributes $$ nodeAttributes
    where nodeAttributes = text "node" <+> (brackets $ text "style=filled" <> comma <+> text "shape=box") <> semi
          graphAttributes = text "ordering=out;"

renderDotNode :: DotNode -> Doc
renderDotNode (DotNode n l c s) =
    int n 
    <+> (brackets $ (((text "label=") <> (doubleQuotes $ text l))
                     <> comma
                     <+> (text "color=") <> (renderColor c)
                     <> styleDoc))
    <> semi
    where styleDoc = 
              case s of
                  Just Solid -> comma <+> text "solid"
                  Nothing -> empty

renderDotEdge :: DotEdge -> Doc
renderDotEdge (DotEdge u v) = int u <+> text "->" <+> int v <> semi

-- | Render a Dot document from the preamble, nodes and edges
renderDot :: [DotNode] -> [DotEdge] -> Doc
renderDot ns es = text "digraph" <> (braces $ preamble $$ nodeSection $$ edgeSection)
    where nodeSection = vcat $ map renderDotNode ns 
          edgeSection = vcat $ map renderDotEdge es

-- | Create an abstract Dot node from an X100 operator description
constructDotNode :: [AlgNode] -> NodeMap [Tag] -> (AlgNode, VL) -> DotNode
constructDotNode rootNodes ts (n, op) = 
    if elem n rootNodes then
        DotNode n l c (Just Solid)
    else
        DotNode n l c Nothing
    where l = escapeLabel $ render $ opDotLabel ts n op
          c = opDotColor op

-- | Create an abstract Dot edge
constructDotEdge :: (AlgNode, AlgNode) -> DotEdge 
constructDotEdge = uncurry DotEdge

-- | extract the operator descriptions and list of edges from a DAG
extractGraphStructure :: Dag.AlgebraDag VL 
                     -> ([(AlgNode, VL)], [(AlgNode, AlgNode)])
extractGraphStructure d = (operators, childs)
    where nodes = Dag.topsort d
          operators = zip nodes $ map (flip Dag.operator d) nodes
          childs = concat $ map (\(n, op) -> zip (repeat n) (Dag.opChildren op)) operators

-- | Render an VL plan into a dot file (GraphViz).
renderVLDot :: NodeMap [Tag] -> [AlgNode] -> NodeMap VL -> String
renderVLDot ts roots m = render $ renderDot dotNodes dotEdges
    where (opLabels, edges) = extractGraphStructure dPruned
          d = Dag.mkDag m roots
          dPruned = case Dag.pruneUnused d of
                      Just d' -> d'
                      Nothing  -> d
          dotNodes = map (constructDotNode roots ts) opLabels
          dotEdges = map constructDotEdge edges<|MERGE_RESOLUTION|>--- conflicted
+++ resolved
@@ -105,15 +105,12 @@
 opDotLabel tm i (UnOp R1 _) = labelToDoc i "R1" empty (lookupTags i tm)
 opDotLabel tm i (UnOp R2 _) = labelToDoc i "R2" empty (lookupTags i tm)
 opDotLabel tm i (UnOp R3 _) = labelToDoc i "R3" empty (lookupTags i tm)
-<<<<<<< HEAD
 opDotLabel tm i (UnOp (ProjectGenRename p1 p2) _) = 
   labelToDoc i "ProjectGenRename" pLabel (lookupTags i tm)
   where pLabel = parens $ (renderProjection (text "posnew", p1)) <> comma <+> (renderProjection (text "posold", p2))
 opDotLabel tm i (UnOp Select _) = labelToDoc i "Select" empty (lookupTags i tm)
-=======
 opDotLabel tm i (UnOp Only _) = labelToDoc i "Only" empty (lookupTags i tm)
 opDotLabel tm i (UnOp Singleton _) = labelToDoc i "Singleton" empty (lookupTags i tm)
->>>>>>> 754e9145
 opDotLabel tm i (BinOp GroupBy _ _) = labelToDoc i "GroupBy" empty (lookupTags i tm)
 opDotLabel tm i (BinOp SortWith _ _) = labelToDoc i "SortWith" empty (lookupTags i tm)
 opDotLabel tm i (BinOp LengthSeg _ _) = labelToDoc i "LengthSeg" empty (lookupTags i tm)
