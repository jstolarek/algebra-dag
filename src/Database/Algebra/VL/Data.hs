--- conflicted
+++ resolved
@@ -195,13 +195,10 @@
            | SemiJoinS Expr1 Expr1
            | AntiJoin Expr1 Expr1
            | AntiJoinS Expr1 Expr1
-<<<<<<< HEAD
            | ReshapeS Integer Integer
            | Transpose
-=======
            | NestJoinS Expr1 Expr1
            | NestProductS
->>>>>>> 6ef9f05a
     deriving (Eq, Ord, Generic, Show)
 
 data TerOp = Combine  -- (DBV, RenameVector, RenameVector)
