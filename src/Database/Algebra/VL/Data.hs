--- conflicted
+++ resolved
@@ -94,13 +94,10 @@
           | R1 
           | R2
           | R3
-<<<<<<< HEAD
           | ProjectGenRename Projection Projection
           | Select
-=======
           | Only
           | Singleton
->>>>>>> 754e9145
     deriving (Eq, Ord, Generic, Show)
 
 data BinOp = GroupBy    -- (DescrVector, DBV, PropVector)
