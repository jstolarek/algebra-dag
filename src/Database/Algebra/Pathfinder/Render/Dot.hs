-- Dot

module Database.Algebra.Pathfinder.Render.Dot(renderPFDot) where

import qualified Data.IntMap                         		as Map
import           Data.List 							 		--as List

import           Text.PrettyPrint 					 		--as Pretty

import qualified Database.Algebra.Dag                		as Dag
import           Database.Algebra.Dag.Common		 		--as DagC
import           Database.Algebra.Pathfinder.Data.Algebra   as Alg


nodeToDoc :: AlgNode -> Doc
nodeToDoc n = (text "id:") <+> (int n)

tagsToDoc :: [Tag] -> Doc
tagsToDoc ts = vcat $ map text ts

labelToDoc :: AlgNode -> String -> Doc -> [Tag] -> Doc
labelToDoc n s as ts = (nodeToDoc n) $+$ ((text s) <> (parens as)) <+> (tagsToDoc $ nub ts)

lookupTags :: AlgNode -> NodeMap [Tag] -> [Tag]
lookupTags n m = Map.findWithDefault [] n m

bracketList :: (a -> Doc) -> [a] -> Doc
bracketList f = brackets . commas f

commas :: (a -> Doc) -> [a] -> Doc
commas f = hsep . punctuate comma . map f

renderProj :: ProjPair -> Doc
renderProj (new, old) | new == old = text new
renderProj (new, old) | otherwise  = text $ concat [new, ":", old]

-- | Rendering of the operations for opDotLabel
renderPosSel :: SemInfPosSel -> Doc
renderPosSel (i, sortInf, Just attr) = text $ show i ++ show sortInf ++ attr
renderPosSel (i, sortInf, Nothing) = text $ show i ++ show sortInf

renderFunBinOp :: SemBinOp -> Doc
renderFunBinOp (fun, resAttr, leftAttr, rightAttr) = 
    text $ resAttr ++ "  " ++ show fun 
                   ++ ":" ++ leftAttr ++ "," ++ rightAttr

renderAggr :: (AggrType, ResAttrName) -> Doc
renderAggr (aggr, res) = text $ show aggr ++ ":" ++ res

renderSortInf :: (SortAttrName, SortDir) -> Doc
renderSortInf (attr, Desc) = text $ attr ++ "/desc"
renderSortInf (attr, Asc)  = text attr

renderJoinArgs :: (LeftAttrName, RightAttrName, JoinRel) -> Doc
renderJoinArgs (left, right, joinR) = 
    text $ show joinR ++ ":" ++ left ++ "," ++ right

opDotLabel :: NodeMap [Tag] -> AlgNode -> PFLabel -> Doc
-- | Nullary operations
opDotLabel tags i (LitTableL _ _)             = labelToDoc i 
    "LITTABLE" empty (lookupTags i tags)
opDotLabel tags i (EmptyTableL _)             = labelToDoc i 
    "EMPTYTABLE" empty (lookupTags i tags)
opDotLabel tags i (TableRefL _)               = labelToDoc i
    "TABLE" empty (lookupTags i tags)
-- |  Binary operations
opDotLabel tags i (CrossL _)                  = labelToDoc i
    "CROSS" empty (lookupTags i tags)
opDotLabel tags i (EqJoinL (left,right))      = labelToDoc i
    "EQJOIN" (text $ left ++ "," ++ right) (lookupTags i tags)
opDotLabel tags i (DifferenceL _)             = labelToDoc i
    "DIFF" empty (lookupTags i tags)
opDotLabel tags i (DisjUnionL _)              = labelToDoc i
    "UNION" empty (lookupTags i tags)
opDotLabel tags i (ThetaJoinL info)           = labelToDoc i
<<<<<<< HEAD
    "ThetaJoin" (bracketList renderJoinArgs info) (lookupTags i tags)
opDotLabel tags i (SemiJoinL info)           = labelToDoc i
    "SemiJoin" (bracketList renderJoinArgs info) (lookupTags i tags)
opDotLabel tags i (AntiJoinL info)           = labelToDoc i
    "AntiJoin" (bracketList renderJoinArgs info) (lookupTags i tags)
=======
    "THETAJOIN" (bracketList renderTheta info) (lookupTags i tags)
>>>>>>> d702e62d
-- | Unary operations
opDotLabel tags i (RowNumL (res,sortI,attr))  = labelToDoc i 
    "ROWNUM" ((text $ res ++ "<")
              <+> (commas renderSortInf sortI)
              <+> (text $ show attr ++ ">"))
    (lookupTags i tags)
opDotLabel tags i (RowRankL (res,sortInf))    = labelToDoc i
    "ROWRANK" ((text $ res ++ "<") 
               <+> (commas renderSortInf sortInf)
               <+> text "<")                
    (lookupTags i tags)
opDotLabel tags i (RankL (res,sortInf))       = labelToDoc i
    "RANK" ((text $ res ++ "<") 
            <+> commas renderSortInf sortInf
            <+> text ">")                
    (lookupTags i tags)
opDotLabel tags i (ProjL info)                = labelToDoc i 
    "PROJ" (bracketList renderProj info) (lookupTags i tags)
opDotLabel tags i (SelL info)                 = labelToDoc i
    "SELECT" (text info) (lookupTags i tags)
opDotLabel tags i (PosSelL info)              = labelToDoc i
    "POSSEL" (renderPosSel info) (lookupTags i tags)
opDotLabel tags i (DistinctL _)               = labelToDoc i
    "DISTINCT" empty (lookupTags i tags)
opDotLabel tags i (AttachL (res, (aty,aval))) = labelToDoc i
    "ATTACH" (text $ res ++ "," ++ show aty ++ ":" ++ show aval)
    (lookupTags i tags)
opDotLabel tags i (FunBinOpL info)            = labelToDoc i
    "BINOP" (renderFunBinOp info) (lookupTags i tags) 
opDotLabel tags i (CastL (res,attr,aty))      = labelToDoc i
    "CAST" (text $ res ++ "," ++ show aty ++ ":" ++ attr) (lookupTags i tags)
opDotLabel tags i (FunBoolNotL (res,attr))    = labelToDoc i
    "NOT" (text $ res ++ "," ++ attr) (lookupTags i tags)
opDotLabel tags i (AggrL (aggrList, attr))    = labelToDoc i
    "AGGR" ((bracketList renderAggr aggrList) <+> (text $ show attr))
    (lookupTags i tags)
opDotLabel _ _ (DummyL tag)                   = text $ "dummy " ++ tag

constructDotNode :: NodeMap [Tag] -> (AlgNode, PFLabel) -> DotNode
constructDotNode tags (n, op) =
    DotNode n l c Nothing
      where l = render $ opDotLabel tags n op
            c = opDotColor op

-- | Create an abstract Dot edge
constructDotEdge :: (AlgNode, AlgNode) -> DotEdge
constructDotEdge = uncurry DotEdge

renderDotEdge :: DotEdge -> Doc
renderDotEdge (DotEdge u v) = int u <+> text "->" <+> int v <> semi

renderColor :: DotColor -> Doc
renderColor Tomato       = text "tomato"
renderColor Red          = text "red"
renderColor OrangeRed    = text "orangered"
renderColor Salmon       = text "salmon"
renderColor Gray         = text "gray"
renderColor DimGray      = text "dimgray"
renderColor Gold         = text "gold"
renderColor Tan          = text "tan"
renderColor Crimson      = text "crimson"
renderColor Green        = text "green"
renderColor Sienna       = text "sienna"
renderColor Beige        = text "beige"
renderColor DodgerBlue   = text "dodgerblue"
renderColor LightSkyBlue = text "lightskyblue"
renderColor Gray52       = text "gray52"
renderColor Gray91       = text "gray91"
renderColor DarkOrange   = text "darkorange"
renderColor Orange       = text "orange"
renderColor White        = text "white"
renderColor Cyan         = text "cyan"
renderColor Cyan4        = text "cyan4"

opDotColor :: PFLabel -> DotColor

-- | Nullaryops
opDotColor (EmptyTableL _)   = Gray52
opDotColor (LitTableL _ _)   = Gray52
opDotColor (TableRefL _)     = Gray52

-- | Unops
opDotColor (DummyL _)        = White
opDotColor (AttachL _)       = Gray91
opDotColor (CastL _)         = Gray91
opDotColor (FunBoolNotL _)   = Gray52
opDotColor (FunBinOpL _)     = Gray52
opDotColor (ProjL _)         = Gray91

opDotColor (PosSelL _)       = Cyan4
opDotColor (SelL _)          = Cyan

opDotColor (DistinctL _)     = Tan
opDotColor (AggrL _)         = Gold

opDotColor (RankL _)         = Tomato
opDotColor (RowNumL _)       = Red
opDotColor (RowRankL _)      = Red

-- | Binops
opDotColor (CrossL     _)    = OrangeRed

opDotColor (DifferenceL _)   = DarkOrange
opDotColor (DisjUnionL _)    = Orange

opDotColor (EqJoinL    _)    = Green

opDotColor (ThetaJoinL _)    = DodgerBlue
opDotColor (SemiJoinL _)     = LightSkyBlue
opDotColor (AntiJoinL _)     = LightSkyBlue

renderDotNode :: DotNode -> Doc
renderDotNode (DotNode n l c s) =
    int n
    <+> (brackets $ (((text "label=") <> (doubleQuotes $ text l))
                     <> comma
                     <+> (text "color=") <> (renderColor c)
                     <> styleDoc))
    <> semi
    where styleDoc =
              case s of
                  Just Solid -> comma <+> text "solid"
                  Nothing -> empty

preamble :: Doc
preamble = graphAttributes $$ nodeAttributes
    where nodeAttributes = text "node" <+> (brackets $ text "style=filled" <> comma <+> text "shape=box") <> semi
          graphAttributes = text "ordering=out;"

-- | Dot colors
data DotColor = Tomato
              | Salmon
              | Gray
              | DimGray
              | Gold
              | Tan
              | Red
              | OrangeRed
              | Crimson
              | Green
              | Sienna
              | Beige
              | DodgerBlue
              | LightSkyBlue
              | Gray91
              | Gray52
              | DarkOrange
              | Orange
              | Cyan
              | Cyan4
              | White

-- Type of Dot style options
data DotStyle = Solid

-- label of Dot nodes
type DotLabel = String

-- id of Dot nodes
type DotNodeID = Int

-- Type of Dot nodes
data DotNode = DotNode DotNodeID DotLabel DotColor (Maybe DotStyle)

-- Type of Dot edges
data DotEdge = DotEdge DotNodeID DotNodeID

-- |  Render a Dot document from the preamble, nodes and edges
renderDot :: [DotNode] -> [DotEdge] -> Doc
renderDot ns es = text "digraph" <> (braces $ preamble $$ nodeSection $$ edgeSection)
    where nodeSection = vcat $ map renderDotNode ns
          edgeSection = vcat $ map renderDotEdge es

-- | Labels (to collect all operations (nullary, unary,binary))
data PFLabel = EmptyTableL SchemaInfos
             | LitTableL SemInfLitTable SchemaInfos
             | TableRefL SemInfTableRef    -- nullops
             | AggrL SemInfAggr
             | AttachL SemInfAttach
             | CastL SemInfCast
             | DistinctL ()
             | DummyL String
             | FunBinOpL SemBinOp
             | FunBoolNotL SemUnOp
             | ProjL SemInfProj
             | RankL SemInfRank
             | RowNumL SemInfRowNum
             | RowRankL SemInfRank
             | SelL SemInfSel
             | PosSelL SemInfPosSel        -- unops
             | CrossL ()
             | DifferenceL ()
             | DisjUnionL ()
             | EqJoinL SemInfEqJoin
             | ThetaJoinL SemInfJoin  -- binops
             | SemiJoinL SemInfJoin
             | AntiJoinL SemInfJoin

labelOfOp :: PFAlgebra -> PFLabel
labelOfOp (TerOp _ _ _ _)   = error "no tertiary operations"
labelOfOp (Database.Algebra.Dag.Common.BinOp op _ _)	= labelOfBinOp op
labelOfOp (Database.Algebra.Dag.Common.UnOp op _)		= labelOfUnOp op
labelOfOp (Database.Algebra.Dag.Common.NullaryOp op)	= labelOfNullaryOp op

labelOfBinOp :: BinOp -> PFLabel
labelOfBinOp (Cross info)     	= CrossL info
labelOfBinOp (Difference info)  = DifferenceL info
labelOfBinOp (DisjUnion info) 	= DisjUnionL info
labelOfBinOp (EqJoin info)	= EqJoinL info
labelOfBinOp (ThetaJoin info)   = ThetaJoinL info
labelOfBinOp (SemiJoin info)    = SemiJoinL info
labelOfBinOp (AntiJoin info)    = AntiJoinL info

labelOfUnOp :: UnOp -> PFLabel
labelOfUnOp (Aggr info) 		   	= AggrL info
labelOfUnOp (Attach info)	   	  = AttachL info
labelOfUnOp (Cast info) 		   	= CastL info
labelOfUnOp (Distinct info) 		= DistinctL  info
labelOfUnOp (Dummy info) 	   	  = DummyL info
labelOfUnOp (FunBinOp info) 		= FunBinOpL info
labelOfUnOp (FunBoolNot info) 	= FunBoolNotL info
labelOfUnOp (PosSel info)       = PosSelL info
labelOfUnOp (Proj info) 			  = ProjL info
labelOfUnOp (Rank info) 		   	= RankL info
labelOfUnOp (RowNum info) 	  	= RowNumL info
labelOfUnOp (RowRank info) 	  	= RowRankL info
labelOfUnOp (Sel info)          = SelL info

labelOfNullaryOp :: NullOp -> PFLabel
labelOfNullaryOp (EmptyTable  info)	      = EmptyTableL info
labelOfNullaryOp (LitTable  info1 info2)	= LitTableL info1 info2
labelOfNullaryOp (TableRef  info)      	  = TableRefL info

-- | extract the operator descriptions and list of edges from a DAG

extractGraphStructure :: Dag.Operator a => (a -> PFLabel)
                     -> Dag.AlgebraDag a
                     -> ([(AlgNode, PFLabel)], [(AlgNode, AlgNode)])
extractGraphStructure toLabel d = (labels, childs)
    where nodes = Dag.topsort d
          operators = zip nodes $ map (flip Dag.operator d) nodes
          labels = map (\(n, op) -> (n, toLabel op)) operators
          childs = concat $ map (\(n, op) -> zip (repeat n) (Dag.opChildren op)) operators

-- | Render an PFAlgebra plan into a dot file (GraphViz).
renderPFDot :: NodeMap [Tag] -> [AlgNode] -> NodeMap PFAlgebra -> String
renderPFDot ts roots m = render $ renderDot dotNodes dotEdges
    where (opLabels, edges) = extractGraphStructure labelOfOp d
          d = Dag.mkDag m roots
          dotNodes = map (constructDotNode ts) opLabels
          dotEdges = map constructDotEdge edges<|MERGE_RESOLUTION|>--- conflicted
+++ resolved
@@ -73,15 +73,11 @@
 opDotLabel tags i (DisjUnionL _)              = labelToDoc i
     "UNION" empty (lookupTags i tags)
 opDotLabel tags i (ThetaJoinL info)           = labelToDoc i
-<<<<<<< HEAD
-    "ThetaJoin" (bracketList renderJoinArgs info) (lookupTags i tags)
+    "THETAJOIN" (bracketList renderJoinArgs info) (lookupTags i tags)
 opDotLabel tags i (SemiJoinL info)           = labelToDoc i
-    "SemiJoin" (bracketList renderJoinArgs info) (lookupTags i tags)
+    "SEMIJOIN" (bracketList renderJoinArgs info) (lookupTags i tags)
 opDotLabel tags i (AntiJoinL info)           = labelToDoc i
-    "AntiJoin" (bracketList renderJoinArgs info) (lookupTags i tags)
-=======
-    "THETAJOIN" (bracketList renderTheta info) (lookupTags i tags)
->>>>>>> d702e62d
+    "ANTIJOIN" (bracketList renderJoinArgs info) (lookupTags i tags)
 -- | Unary operations
 opDotLabel tags i (RowNumL (res,sortI,attr))  = labelToDoc i 
     "ROWNUM" ((text $ res ++ "<")
