-- Dot

module Database.Algebra.Pathfinder.Render.Dot(renderPFDot) where

import qualified Data.IntMap                         		as Map
import           Data.List 							 		--as List

import           Text.PrettyPrint 					 		--as Pretty

import qualified Database.Algebra.Dag                		as Dag
import           Database.Algebra.Dag.Common		 		--as DagC
import           Database.Algebra.Pathfinder.Data.Algebra   as Alg


nodeToDoc :: AlgNode -> Doc
nodeToDoc n = (text "id:") <+> (int n)

tagsToDoc :: [Tag] -> Doc
tagsToDoc ts = vcat $ map text ts

labelToDoc :: AlgNode -> String -> Doc -> [Tag] -> Doc
labelToDoc n s as ts = (nodeToDoc n) <> text "\\n" <> ((text s) <> (parens as)) <+> (tagsToDoc $ nub ts)

lookupTags :: AlgNode -> NodeMap [Tag] -> [Tag]
lookupTags n m = Map.findWithDefault [] n m

commas :: (a -> Doc) -> [a] -> Doc
commas f = hsep . punctuate comma . map f

renderProj :: ProjPair -> Doc
renderProj (new, old) | new == old = text new
renderProj (new, old) | otherwise  = text $ concat [new, ":", old]

-- | Rendering of the operations for opDotLabel
renderPosSel :: SemInfPosSel -> Doc
renderPosSel (i, sortInf, Just attr) = text $ show i ++ show sortInf ++ attr
renderPosSel (i, sortInf, Nothing) = text $ show i ++ show sortInf

renderFunBinOp :: SemBinOp -> Doc
renderFunBinOp (fun, resAttr, leftAttr, rightAttr) = 
    text $ resAttr ++ "  " ++ show fun 
                   ++ ":" ++ leftAttr ++ "," ++ rightAttr

renderAggr :: (AggrType, ResAttrName) -> Doc
renderAggr (aggr, res) = text $ show aggr ++ ":" ++ res

renderSortInf :: (SortAttrName, SortDir) -> Doc
renderSortInf (attr, Desc) = text $ attr ++ "/desc"
renderSortInf (attr, Asc)  = text attr

renderJoinArgs :: (LeftAttrName, RightAttrName, JoinRel) -> Doc
renderJoinArgs (left, right, joinR) = 
    text $ show joinR ++ ":" ++ left ++ "," ++ right
    
renderOptCol :: Maybe AttrName -> Doc
renderOptCol Nothing  = empty
renderOptCol (Just c) = text "/" <> text c

opDotLabel :: NodeMap [Tag] -> AlgNode -> PFLabel -> Doc
-- | Nullary operations
opDotLabel tags i (LitTableL _ _)             = labelToDoc i 
    "LITTABLE" empty (lookupTags i tags)
opDotLabel tags i (EmptyTableL _)             = labelToDoc i 
    "EMPTYTABLE" empty (lookupTags i tags)
opDotLabel tags i (TableRefL _)               = labelToDoc i
    "TABLE" empty (lookupTags i tags)
-- |  Binary operations
opDotLabel tags i (CrossL _)                  = labelToDoc i
    "CROSS" empty (lookupTags i tags)
opDotLabel tags i (EqJoinL (left,right))      = labelToDoc i
    "EQJOIN" (text $ left ++ "," ++ right) (lookupTags i tags)
opDotLabel tags i (DifferenceL _)             = labelToDoc i
    "DIFF" empty (lookupTags i tags)
opDotLabel tags i (DisjUnionL _)              = labelToDoc i
    "UNION" empty (lookupTags i tags)
opDotLabel tags i (ThetaJoinL info)           = labelToDoc i
<<<<<<< HEAD
    "THETAJOIN" (bracketList renderJoinArgs info) (lookupTags i tags)
opDotLabel tags i (SemiJoinL info)           = labelToDoc i
    "SEMIJOIN" (bracketList renderJoinArgs info) (lookupTags i tags)
opDotLabel tags i (AntiJoinL info)           = labelToDoc i
    "ANTIJOIN" (bracketList renderJoinArgs info) (lookupTags i tags)
=======
    "THETAJOIN" (commas renderTheta info) (lookupTags i tags)
>>>>>>> e605547a
-- | Unary operations
opDotLabel tags i (RowNumL (res,sortI,attr))  = labelToDoc i 
    "ROWNUM" ((text $ res ++ "<")
              <> (commas renderSortInf sortI)
              <> text ">"
              <> renderOptCol attr)
    (lookupTags i tags)
opDotLabel tags i (RowRankL (res,sortInf))    = labelToDoc i
    "ROWRANK" ((text $ res ++ "<") 
               <> (commas renderSortInf sortInf)
               <> text ">")                
    (lookupTags i tags)
opDotLabel tags i (RankL (res,sortInf))       = labelToDoc i
    "RANK" ((text $ res ++ "<") 
            <> commas renderSortInf sortInf
            <> text ">")                
    (lookupTags i tags)
opDotLabel tags i (ProjL info)                = labelToDoc i 
    "PROJ" (commas renderProj info) (lookupTags i tags)
opDotLabel tags i (SelL info)                 = labelToDoc i
    "SELECT" (text info) (lookupTags i tags)
opDotLabel tags i (PosSelL info)              = labelToDoc i
    "POSSEL" (renderPosSel info) (lookupTags i tags)
opDotLabel tags i (DistinctL _)               = labelToDoc i
    "DISTINCT" empty (lookupTags i tags)
opDotLabel tags i (AttachL (res, (aty,aval))) = labelToDoc i
    "ATTACH" (text $ res ++ "," ++ show aty ++ ":" ++ show aval)
    (lookupTags i tags)
opDotLabel tags i (FunBinOpL info)            = labelToDoc i
    "BINOP" (renderFunBinOp info) (lookupTags i tags) 
opDotLabel tags i (CastL (res,attr,aty))      = labelToDoc i
    "CAST" (text $ res ++ "," ++ show aty ++ ":" ++ attr) (lookupTags i tags)
opDotLabel tags i (FunBoolNotL (res,attr))    = labelToDoc i
    "NOT" (text $ res ++ "," ++ attr) (lookupTags i tags)
opDotLabel tags i (AggrL (aggrList, attr))    = labelToDoc i
    "AGGR" ((commas renderAggr aggrList) <> (renderOptCol attr))
    (lookupTags i tags)
opDotLabel _ _ (DummyL tag)                   = text $ "dummy " ++ tag

constructDotNode :: NodeMap [Tag] -> (AlgNode, PFLabel) -> DotNode
constructDotNode tags (n, op) =
    DotNode n l c Nothing
      where l = render $ opDotLabel tags n op
            c = opDotColor op

-- | Create an abstract Dot edge
constructDotEdge :: (AlgNode, AlgNode) -> DotEdge
constructDotEdge = uncurry DotEdge

renderDotEdge :: DotEdge -> Doc
renderDotEdge (DotEdge u v) = int u <+> text "->" <+> int v <> semi

renderColor :: DotColor -> Doc
renderColor Tomato       = text "tomato"
renderColor Red          = text "red"
renderColor OrangeRed    = text "orangered"
renderColor Salmon       = text "salmon"
renderColor Gray         = text "gray"
renderColor DimGray      = text "dimgray"
renderColor Gold         = text "gold"
renderColor Tan          = text "tan"
renderColor Crimson      = text "crimson"
renderColor Green        = text "green"
renderColor Sienna       = text "sienna"
renderColor Beige        = text "beige"
renderColor DodgerBlue   = text "dodgerblue"
renderColor LightSkyBlue = text "lightskyblue"
renderColor Gray52       = text "gray52"
renderColor Gray91       = text "gray91"
renderColor DarkOrange   = text "darkorange"
renderColor Orange       = text "orange"
renderColor White        = text "white"
renderColor Cyan         = text "cyan"
renderColor Cyan4        = text "cyan4"

opDotColor :: PFLabel -> DotColor

-- | Nullaryops
opDotColor (EmptyTableL _)   = Gray52
opDotColor (LitTableL _ _)   = Gray52
opDotColor (TableRefL _)     = Gray52

-- | Unops
opDotColor (DummyL _)        = White
opDotColor (AttachL _)       = Gray91
opDotColor (CastL _)         = Gray91
opDotColor (FunBoolNotL _)   = Gray52
opDotColor (FunBinOpL _)     = Gray52
opDotColor (ProjL _)         = Gray91

opDotColor (PosSelL _)       = Cyan4
opDotColor (SelL _)          = Cyan

opDotColor (DistinctL _)     = Tan
opDotColor (AggrL _)         = Gold

opDotColor (RankL _)         = Tomato
opDotColor (RowNumL _)       = Red
opDotColor (RowRankL _)      = Red

-- | Binops
opDotColor (CrossL     _)    = OrangeRed

opDotColor (DifferenceL _)   = DarkOrange
opDotColor (DisjUnionL _)    = Orange

opDotColor (EqJoinL    _)    = Green

opDotColor (ThetaJoinL _)    = DodgerBlue
opDotColor (SemiJoinL _)     = LightSkyBlue
opDotColor (AntiJoinL _)     = LightSkyBlue

renderDotNode :: DotNode -> Doc
renderDotNode (DotNode n l c s) =
    int n
    <+> (brackets $ (((text "label=") <> (doubleQuotes $ text l))
                     <> comma
                     <+> (text "color=") <> (renderColor c)
                     <> styleDoc))
    <> semi
    where styleDoc =
              case s of
                  Just Solid -> comma <+> text "solid"
                  Nothing -> empty

preamble :: Doc
preamble = graphAttributes $$ nodeAttributes
    where nodeAttributes = text "node" <+> (brackets $ text "style=filled" <> comma <+> text "shape=box") <> semi
          graphAttributes = text "ordering=out;"

-- | Dot colors
data DotColor = Tomato
              | Salmon
              | Gray
              | DimGray
              | Gold
              | Tan
              | Red
              | OrangeRed
              | Crimson
              | Green
              | Sienna
              | Beige
              | DodgerBlue
              | LightSkyBlue
              | Gray91
              | Gray52
              | DarkOrange
              | Orange
              | Cyan
              | Cyan4
              | White

-- Type of Dot style options
data DotStyle = Solid

-- label of Dot nodes
type DotLabel = String

-- id of Dot nodes
type DotNodeID = Int

-- Type of Dot nodes
data DotNode = DotNode DotNodeID DotLabel DotColor (Maybe DotStyle)

-- Type of Dot edges
data DotEdge = DotEdge DotNodeID DotNodeID

-- |  Render a Dot document from the preamble, nodes and edges
renderDot :: [DotNode] -> [DotEdge] -> Doc
renderDot ns es = text "digraph" <> (braces $ preamble $$ nodeSection $$ edgeSection)
    where nodeSection = vcat $ map renderDotNode ns
          edgeSection = vcat $ map renderDotEdge es

-- | Labels (to collect all operations (nullary, unary,binary))
data PFLabel = EmptyTableL SchemaInfos
             | LitTableL SemInfLitTable SchemaInfos
             | TableRefL SemInfTableRef    -- nullops
             | AggrL SemInfAggr
             | AttachL SemInfAttach
             | CastL SemInfCast
             | DistinctL ()
             | DummyL String
             | FunBinOpL SemBinOp
             | FunBoolNotL SemUnOp
             | ProjL SemInfProj
             | RankL SemInfRank
             | RowNumL SemInfRowNum
             | RowRankL SemInfRank
             | SelL SemInfSel
             | PosSelL SemInfPosSel        -- unops
             | CrossL ()
             | DifferenceL ()
             | DisjUnionL ()
             | EqJoinL SemInfEqJoin
             | ThetaJoinL SemInfJoin  -- binops
             | SemiJoinL SemInfJoin
             | AntiJoinL SemInfJoin

labelOfOp :: PFAlgebra -> PFLabel
labelOfOp (TerOp _ _ _ _)   = error "no tertiary operations"
labelOfOp (Database.Algebra.Dag.Common.BinOp op _ _)	= labelOfBinOp op
labelOfOp (Database.Algebra.Dag.Common.UnOp op _)		= labelOfUnOp op
labelOfOp (Database.Algebra.Dag.Common.NullaryOp op)	= labelOfNullaryOp op

labelOfBinOp :: BinOp -> PFLabel
labelOfBinOp (Cross info)     	= CrossL info
labelOfBinOp (Difference info)  = DifferenceL info
labelOfBinOp (DisjUnion info) 	= DisjUnionL info
labelOfBinOp (EqJoin info)	= EqJoinL info
labelOfBinOp (ThetaJoin info)   = ThetaJoinL info
labelOfBinOp (SemiJoin info)    = SemiJoinL info
labelOfBinOp (AntiJoin info)    = AntiJoinL info

labelOfUnOp :: UnOp -> PFLabel
labelOfUnOp (Aggr info) 		   	= AggrL info
labelOfUnOp (Attach info)	   	  = AttachL info
labelOfUnOp (Cast info) 		   	= CastL info
labelOfUnOp (Distinct info) 		= DistinctL  info
labelOfUnOp (Dummy info) 	   	  = DummyL info
labelOfUnOp (FunBinOp info) 		= FunBinOpL info
labelOfUnOp (FunBoolNot info) 	= FunBoolNotL info
labelOfUnOp (PosSel info)       = PosSelL info
labelOfUnOp (Proj info) 			  = ProjL info
labelOfUnOp (Rank info) 		   	= RankL info
labelOfUnOp (RowNum info) 	  	= RowNumL info
labelOfUnOp (RowRank info) 	  	= RowRankL info
labelOfUnOp (Sel info)          = SelL info

labelOfNullaryOp :: NullOp -> PFLabel
labelOfNullaryOp (EmptyTable  info)	      = EmptyTableL info
labelOfNullaryOp (LitTable  info1 info2)	= LitTableL info1 info2
labelOfNullaryOp (TableRef  info)      	  = TableRefL info

-- | extract the operator descriptions and list of edges from a DAG

extractGraphStructure :: Dag.Operator a => (a -> PFLabel)
                     -> Dag.AlgebraDag a
                     -> ([(AlgNode, PFLabel)], [(AlgNode, AlgNode)])
extractGraphStructure toLabel d = (labels, childs)
    where nodes = Dag.topsort d
          operators = zip nodes $ map (flip Dag.operator d) nodes
          labels = map (\(n, op) -> (n, toLabel op)) operators
          childs = concat $ map (\(n, op) -> zip (repeat n) (Dag.opChildren op)) operators

-- | Render an PFAlgebra plan into a dot file (GraphViz).
renderPFDot :: NodeMap [Tag] -> [AlgNode] -> NodeMap PFAlgebra -> String
renderPFDot ts roots m = render $ renderDot dotNodes dotEdges
    where (opLabels, edges) = extractGraphStructure labelOfOp d
          d = Dag.mkDag m roots
          dotNodes = map (constructDotNode ts) opLabels
          dotEdges = map constructDotEdge edges<|MERGE_RESOLUTION|>--- conflicted
+++ resolved
@@ -74,15 +74,11 @@
 opDotLabel tags i (DisjUnionL _)              = labelToDoc i
     "UNION" empty (lookupTags i tags)
 opDotLabel tags i (ThetaJoinL info)           = labelToDoc i
-<<<<<<< HEAD
-    "THETAJOIN" (bracketList renderJoinArgs info) (lookupTags i tags)
+    "THETAJOIN" (commas renderJoinArgs info) (lookupTags i tags)
 opDotLabel tags i (SemiJoinL info)           = labelToDoc i
-    "SEMIJOIN" (bracketList renderJoinArgs info) (lookupTags i tags)
+    "SEMIJOIN" (commas renderJoinArgs info) (lookupTags i tags)
 opDotLabel tags i (AntiJoinL info)           = labelToDoc i
-    "ANTIJOIN" (bracketList renderJoinArgs info) (lookupTags i tags)
-=======
-    "THETAJOIN" (commas renderTheta info) (lookupTags i tags)
->>>>>>> e605547a
+    "ANTIJOIN" (commas renderJoinArgs info) (lookupTags i tags)
 -- | Unary operations
 opDotLabel tags i (RowNumL (res,sortI,attr))  = labelToDoc i 
     "ROWNUM" ((text $ res ++ "<")
