-- Dot

module Database.Algebra.Pathfinder.Render.Dot(renderPFDot) where

import qualified Data.IntMap                         		as Map
import           Data.List 							 		--as List

import           Text.PrettyPrint 					 		--as Pretty

import qualified Database.Algebra.Dag                		as Dag
import           Database.Algebra.Dag.Common		 		--as DagC
import           Database.Algebra.Pathfinder.Data.Algebra   as Alg


nodeToDoc :: AlgNode -> Doc
nodeToDoc n = (text "id:") <+> (int n)

tagsToDoc :: [Tag] -> Doc
tagsToDoc ts = vcat $ map text ts

labelToDoc :: AlgNode -> String -> Doc -> [Tag] -> Doc
labelToDoc n s as ts = (nodeToDoc n) <> text "\\n" <> ((text s) <> (parens as)) <+> (tagsToDoc $ nub ts)

lookupTags :: AlgNode -> NodeMap [Tag] -> [Tag]
lookupTags n m = Map.findWithDefault [] n m

commas :: (a -> Doc) -> [a] -> Doc
commas f = hsep . punctuate comma . map f

renderProj :: ProjPair -> Doc
renderProj (new, old) | new == old = text new
renderProj (new, old) | otherwise  = text $ concat [new, ":", old]

-- | Rendering of the operations for opDotLabel
renderPosSel :: SemInfPosSel -> Doc
renderPosSel (i, sortInf, Just attr) = text $ show i ++ show sortInf ++ attr
renderPosSel (i, sortInf, Nothing) = text $ show i ++ show sortInf

renderFunBinOp :: SemBinOp -> Doc
renderFunBinOp (fun, resAttr, leftAttr, rightAttr) = 
    text $ resAttr ++ "  " ++ show fun 
                   ++ ":" ++ leftAttr ++ "," ++ rightAttr

renderAggr :: (AggrType, ResAttrName) -> Doc
renderAggr (aggr, res) = text $ res ++ ":" ++ show aggr

renderSortInf :: (SortAttrName, SortDir) -> Doc
renderSortInf (attr, Desc) = text $ attr ++ "/desc"
renderSortInf (attr, Asc)  = text attr

<<<<<<< HEAD
renderJoinArgs :: (LeftAttrName, RightAttrName, JoinRel) -> Doc
renderJoinArgs (left, right, joinR) = 
    text $ show joinR ++ ":" ++ left ++ "," ++ right
=======
renderTheta :: (LeftAttrName, RightAttrName, JoinRel) -> Doc
renderTheta (left, right, joinR) = 
    text left <+> (text $ show joinR) <+> right
>>>>>>> 9f0c95e9
    
renderOptCol :: Maybe AttrName -> Doc
renderOptCol Nothing  = empty
renderOptCol (Just c) = text "/" <> text c

opDotLabel :: NodeMap [Tag] -> AlgNode -> PFLabel -> Doc
-- | Nullary operations
opDotLabel tags i (LitTableL _ _)             = labelToDoc i 
    "LITTABLE" empty (lookupTags i tags)
opDotLabel tags i (EmptyTableL _)             = labelToDoc i 
    "EMPTYTABLE" empty (lookupTags i tags)
opDotLabel tags i (TableRefL (name, attrs, keys) = labelToDoc i
    "TABLE" (text name) (lookupTags i tags)
-- |  Binary operations
opDotLabel tags i (CrossL _)                  = labelToDoc i
    "CROSS" empty (lookupTags i tags)
opDotLabel tags i (EqJoinL (left,right))      = labelToDoc i
    "EQJOIN" (text $ left ++ "," ++ right) (lookupTags i tags)
opDotLabel tags i (DifferenceL _)             = labelToDoc i
    "DIFF" empty (lookupTags i tags)
opDotLabel tags i (DisjUnionL _)              = labelToDoc i
    "UNION" empty (lookupTags i tags)
opDotLabel tags i (ThetaJoinL info)           = labelToDoc i
    "THETAJOIN" (commas renderJoinArgs info) (lookupTags i tags)
opDotLabel tags i (SemiJoinL info)           = labelToDoc i
    "SEMIJOIN" (commas renderJoinArgs info) (lookupTags i tags)
opDotLabel tags i (AntiJoinL info)           = labelToDoc i
    "ANTIJOIN" (commas renderJoinArgs info) (lookupTags i tags)
-- | Unary operations
opDotLabel tags i (RowNumL (res,sortI,attr))  = labelToDoc i 
    "ROWNUM" ((text $ res ++ ":<")
              <> (commas renderSortInf sortI)
              <> text ">"
              <> renderOptCol attr)
    (lookupTags i tags)
opDotLabel tags i (RowRankL (res,sortInf))    = labelToDoc i
    "ROWRANK" ((text $ res ++ ":<") 
               <> (commas renderSortInf sortInf)
               <> text ">")                
    (lookupTags i tags)
opDotLabel tags i (RankL (res,sortInf))       = labelToDoc i
    "RANK" ((text $ res ++ ":<") 
            <> commas renderSortInf sortInf
            <> text ">")                
    (lookupTags i tags)
opDotLabel tags i (ProjL info)                = labelToDoc i 
    "PROJ" (commas renderProj info) (lookupTags i tags)
opDotLabel tags i (SelL info)                 = labelToDoc i
    "SELECT" (text info) (lookupTags i tags)
opDotLabel tags i (PosSelL info)              = labelToDoc i
    "POSSEL" (renderPosSel info) (lookupTags i tags)
opDotLabel tags i (DistinctL _)               = labelToDoc i
    "DISTINCT" empty (lookupTags i tags)
opDotLabel tags i (AttachL (res, (aty,aval))) = labelToDoc i
    "ATTACH" (text $ res ++ ", " ++ show aval ++ "::" ++ show aty)
    (lookupTags i tags)
opDotLabel tags i (FunBinOpL info)            = labelToDoc i
    "BINOP" (renderFunBinOp info) (lookupTags i tags) 
opDotLabel tags i (CastL (res,attr,aty))      = labelToDoc i
    "CAST" (text $ res ++ "," ++ show aty ++ ":" ++ attr) (lookupTags i tags)
opDotLabel tags i (FunBoolNotL (res,attr))    = labelToDoc i
    "NOT" (text $ res ++ "," ++ attr) (lookupTags i tags)
opDotLabel tags i (AggrL (aggrList, attr))    = labelToDoc i
    "AGGR" ((commas renderAggr aggrList) <> (renderOptCol attr))
    (lookupTags i tags)
opDotLabel _ _ (DummyL tag)                   = text $ "dummy " ++ tag

constructDotNode :: NodeMap [Tag] -> (AlgNode, PFLabel) -> DotNode
constructDotNode tags (n, op) =
    DotNode n l c Nothing
      where l = render $ opDotLabel tags n op
            c = opDotColor op

-- | Create an abstract Dot edge
constructDotEdge :: (AlgNode, AlgNode) -> DotEdge
constructDotEdge = uncurry DotEdge

renderDotEdge :: DotEdge -> Doc
renderDotEdge (DotEdge u v) = int u <+> text "->" <+> int v <> semi

renderColor :: DotColor -> Doc
renderColor Tomato       = text "tomato"
renderColor Red          = text "red"
renderColor OrangeRed    = text "orangered"
renderColor Salmon       = text "salmon"
renderColor Gray         = text "gray"
renderColor DimGray      = text "dimgray"
renderColor Gold         = text "gold"
renderColor Tan          = text "tan"
renderColor Crimson      = text "crimson"
renderColor Green        = text "green"
renderColor Sienna       = text "sienna"
renderColor Beige        = text "beige"
renderColor DodgerBlue   = text "dodgerblue"
renderColor LightSkyBlue = text "lightskyblue"
renderColor Gray52       = text "gray52"
renderColor Gray91       = text "gray91"
renderColor DarkOrange   = text "darkorange"
renderColor Orange       = text "orange"
renderColor White        = text "white"
renderColor Cyan         = text "cyan"
renderColor Cyan4        = text "cyan4"

opDotColor :: PFLabel -> DotColor

-- | Nullaryops
opDotColor (EmptyTableL _)   = Gray52
opDotColor (LitTableL _ _)   = Gray52
opDotColor (TableRefL _)     = Gray52

-- | Unops
opDotColor (DummyL _)        = White
opDotColor (AttachL _)       = Gray91
opDotColor (CastL _)         = Gray91
opDotColor (FunBoolNotL _)   = Gray52
opDotColor (FunBinOpL _)     = Gray52
opDotColor (ProjL _)         = Gray91

opDotColor (PosSelL _)       = Cyan4
opDotColor (SelL _)          = Cyan

opDotColor (DistinctL _)     = Tan
opDotColor (AggrL _)         = Gold

opDotColor (RankL _)         = Tomato
opDotColor (RowNumL _)       = Red
opDotColor (RowRankL _)      = Red

-- | Binops
opDotColor (CrossL     _)    = OrangeRed

opDotColor (DifferenceL _)   = DarkOrange
opDotColor (DisjUnionL _)    = Orange

opDotColor (EqJoinL    _)    = Green

opDotColor (ThetaJoinL _)    = DodgerBlue
opDotColor (SemiJoinL _)     = LightSkyBlue
opDotColor (AntiJoinL _)     = LightSkyBlue

renderDotNode :: DotNode -> Doc
renderDotNode (DotNode n l c s) =
    int n
    <+> (brackets $ (((text "label=") <> (doubleQuotes $ text l))
                     <> comma
                     <+> (text "color=") <> (renderColor c)
                     <> styleDoc))
    <> semi
    where styleDoc =
              case s of
                  Just Solid -> comma <+> text "solid"
                  Nothing -> empty

preamble :: Doc
preamble = graphAttributes $$ nodeAttributes
    where nodeAttributes = text "node" <+> (brackets $ text "style=filled" <> comma <+> text "shape=box") <> semi
          graphAttributes = text "ordering=out;"

-- | Dot colors
data DotColor = Tomato
              | Salmon
              | Gray
              | DimGray
              | Gold
              | Tan
              | Red
              | OrangeRed
              | Crimson
              | Green
              | Sienna
              | Beige
              | DodgerBlue
              | LightSkyBlue
              | Gray91
              | Gray52
              | DarkOrange
              | Orange
              | Cyan
              | Cyan4
              | White

-- Type of Dot style options
data DotStyle = Solid

-- label of Dot nodes
type DotLabel = String

-- id of Dot nodes
type DotNodeID = Int

-- Type of Dot nodes
data DotNode = DotNode DotNodeID DotLabel DotColor (Maybe DotStyle)

-- Type of Dot edges
data DotEdge = DotEdge DotNodeID DotNodeID

-- |  Render a Dot document from the preamble, nodes and edges
renderDot :: [DotNode] -> [DotEdge] -> Doc
renderDot ns es = text "digraph" <> (braces $ preamble $$ nodeSection $$ edgeSection)
    where nodeSection = vcat $ map renderDotNode ns
          edgeSection = vcat $ map renderDotEdge es

-- | Labels (to collect all operations (nullary, unary,binary))
data PFLabel = EmptyTableL SchemaInfos
             | LitTableL SemInfLitTable SchemaInfos
             | TableRefL SemInfTableRef    -- nullops
             | AggrL SemInfAggr
             | AttachL SemInfAttach
             | CastL SemInfCast
             | DistinctL ()
             | DummyL String
             | FunBinOpL SemBinOp
             | FunBoolNotL SemUnOp
             | ProjL SemInfProj
             | RankL SemInfRank
             | RowNumL SemInfRowNum
             | RowRankL SemInfRank
             | SelL SemInfSel
             | PosSelL SemInfPosSel        -- unops
             | CrossL ()
             | DifferenceL ()
             | DisjUnionL ()
             | EqJoinL SemInfEqJoin
             | ThetaJoinL SemInfJoin  -- binops
             | SemiJoinL SemInfJoin
             | AntiJoinL SemInfJoin

labelOfOp :: PFAlgebra -> PFLabel
labelOfOp (TerOp _ _ _ _)   = error "no tertiary operations"
labelOfOp (Database.Algebra.Dag.Common.BinOp op _ _)	= labelOfBinOp op
labelOfOp (Database.Algebra.Dag.Common.UnOp op _)		= labelOfUnOp op
labelOfOp (Database.Algebra.Dag.Common.NullaryOp op)	= labelOfNullaryOp op

labelOfBinOp :: BinOp -> PFLabel
labelOfBinOp (Cross info)     	= CrossL info
labelOfBinOp (Difference info)  = DifferenceL info
labelOfBinOp (DisjUnion info) 	= DisjUnionL info
labelOfBinOp (EqJoin info)	= EqJoinL info
labelOfBinOp (ThetaJoin info)   = ThetaJoinL info
labelOfBinOp (SemiJoin info)    = SemiJoinL info
labelOfBinOp (AntiJoin info)    = AntiJoinL info

labelOfUnOp :: UnOp -> PFLabel
labelOfUnOp (Aggr info) 		   	= AggrL info
labelOfUnOp (Attach info)	   	  = AttachL info
labelOfUnOp (Cast info) 		   	= CastL info
labelOfUnOp (Distinct info) 		= DistinctL  info
labelOfUnOp (Dummy info) 	   	  = DummyL info
labelOfUnOp (FunBinOp info) 		= FunBinOpL info
labelOfUnOp (FunBoolNot info) 	= FunBoolNotL info
labelOfUnOp (PosSel info)       = PosSelL info
labelOfUnOp (Proj info) 			  = ProjL info
labelOfUnOp (Rank info) 		   	= RankL info
labelOfUnOp (RowNum info) 	  	= RowNumL info
labelOfUnOp (RowRank info) 	  	= RowRankL info
labelOfUnOp (Sel info)          = SelL info

labelOfNullaryOp :: NullOp -> PFLabel
labelOfNullaryOp (EmptyTable  info)	      = EmptyTableL info
labelOfNullaryOp (LitTable  info1 info2)	= LitTableL info1 info2
labelOfNullaryOp (TableRef  info)      	  = TableRefL info

-- | extract the operator descriptions and list of edges from a DAG

extractGraphStructure :: Dag.Operator a => (a -> PFLabel)
                     -> Dag.AlgebraDag a
                     -> ([(AlgNode, PFLabel)], [(AlgNode, AlgNode)])
extractGraphStructure toLabel d = (labels, childs)
    where nodes = Dag.topsort d
          operators = zip nodes $ map (flip Dag.operator d) nodes
          labels = map (\(n, op) -> (n, toLabel op)) operators
          childs = concat $ map (\(n, op) -> zip (repeat n) (Dag.opChildren op)) operators

-- | Render an PFAlgebra plan into a dot file (GraphViz).
renderPFDot :: NodeMap [Tag] -> [AlgNode] -> NodeMap PFAlgebra -> String
renderPFDot ts roots m = render $ renderDot dotNodes dotEdges
    where (opLabels, edges) = extractGraphStructure labelOfOp d
          d = Dag.mkDag m roots
          dotNodes = map (constructDotNode ts) opLabels
          dotEdges = map constructDotEdge edges<|MERGE_RESOLUTION|>--- conflicted
+++ resolved
@@ -48,15 +48,9 @@
 renderSortInf (attr, Desc) = text $ attr ++ "/desc"
 renderSortInf (attr, Asc)  = text attr
 
-<<<<<<< HEAD
 renderJoinArgs :: (LeftAttrName, RightAttrName, JoinRel) -> Doc
 renderJoinArgs (left, right, joinR) = 
-    text $ show joinR ++ ":" ++ left ++ "," ++ right
-=======
-renderTheta :: (LeftAttrName, RightAttrName, JoinRel) -> Doc
-renderTheta (left, right, joinR) = 
-    text left <+> (text $ show joinR) <+> right
->>>>>>> 9f0c95e9
+    text left <+> (text $ show joinR) <+> text right
     
 renderOptCol :: Maybe AttrName -> Doc
 renderOptCol Nothing  = empty
@@ -68,7 +62,7 @@
     "LITTABLE" empty (lookupTags i tags)
 opDotLabel tags i (EmptyTableL _)             = labelToDoc i 
     "EMPTYTABLE" empty (lookupTags i tags)
-opDotLabel tags i (TableRefL (name, attrs, keys) = labelToDoc i
+opDotLabel tags i (TableRefL (name, attrs, keys)) = labelToDoc i
     "TABLE" (text name) (lookupTags i tags)
 -- |  Binary operations
 opDotLabel tags i (CrossL _)                  = labelToDoc i
