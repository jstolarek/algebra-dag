{-| 
This package provides a convenient interface to construct Table Algebra
plans that can be dealt with by Pathfinder
(http://www-db.informatik.uni-tuebingen.de/research/pathfinder). 
A describtion of the algebra can be found at: 
http://dbworld.informatik.uni-tuebingen.de/projects/pathfinder/wiki/Pathfinder_Algebra
This module only provides a subset of the complete algebra.
-}

module Database.Algebra.Pathfinder (
    union, proj, rownum, rownum', eqJoin, rank, distinct, rowrank, difference, aggr,
    select, posSelect, dbTable, cross, emptyTable, litTable, litTable', thetaJoin,
    nat, int, bool, double, string,
    natT, intT, boolT, doubleT, stringT,
    SortDir(..), AggrType(..),
    Column(..), Columns, 
    ATy(..), AVal(..),
<<<<<<< HEAD
    SchemaInfos, KeyInfos, AttrName,
=======
    SchemaInfos, Key, ProjInf, AttrName,
>>>>>>> d8ba90a6
    PFAlgebra,
    initLoop,
    module Database.Algebra.Pathfinder.Monadic.Create)where

import Database.Algebra.Pathfinder.Data.Algebra
import Database.Algebra.Pathfinder.Data.Create
import Database.Algebra.Pathfinder.Monadic.Create<|MERGE_RESOLUTION|>--- conflicted
+++ resolved
@@ -15,11 +15,7 @@
     SortDir(..), AggrType(..),
     Column(..), Columns, 
     ATy(..), AVal(..),
-<<<<<<< HEAD
-    SchemaInfos, KeyInfos, AttrName,
-=======
-    SchemaInfos, Key, ProjInf, AttrName,
->>>>>>> d8ba90a6
+    SchemaInfos, Key, AttrName,
     PFAlgebra,
     initLoop,
     module Database.Algebra.Pathfinder.Monadic.Create)where
