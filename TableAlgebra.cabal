--- conflicted
+++ resolved
@@ -83,10 +83,7 @@
     other-modules:    Database.Algebra.Pathfinder.Monadic.Create
                       Database.Algebra.Pathfinder.Data.Create
                       Database.Algebra.Pathfinder.Render.XMLUtils
-<<<<<<< HEAD
                       Database.Algebra.Pathfinder.Parse.XML
-=======
->>>>>>> e6006fde
                       Database.Algebra.X100.Render.Sharing
                       Database.Algebra.X100.Properties.Schema
                       Database.Algebra.X100.Properties.Card1
